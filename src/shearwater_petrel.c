/*
 * libdivecomputer
 *
 * Copyright (C) 2013 Jef Driesen
 *
 * This library is free software; you can redistribute it and/or
 * modify it under the terms of the GNU Lesser General Public
 * License as published by the Free Software Foundation; either
 * version 2.1 of the License, or (at your option) any later version.
 *
 * This library is distributed in the hope that it will be useful,
 * but WITHOUT ANY WARRANTY; without even the implied warranty of
 * MERCHANTABILITY or FITNESS FOR A PARTICULAR PURPOSE.  See the GNU
 * Lesser General Public License for more details.
 *
 * You should have received a copy of the GNU Lesser General Public
 * License along with this library; if not, write to the Free Software
 * Foundation, Inc., 51 Franklin Street, Fifth Floor, Boston,
 * MA 02110-1301 USA
 */

#include <string.h> // memcmp, memcpy
#include <stdlib.h> // malloc, free

#include "shearwater_petrel.h"
#include "shearwater_common.h"
#include "context-private.h"
#include "device-private.h"
#include "platform.h"
#include "array.h"

#define ISINSTANCE(device) dc_device_isinstance((device), &shearwater_petrel_device_vtable)

#define MANIFEST_ADDR 0xE0000000
#define MANIFEST_SIZE 0x600

#define DIVE_SIZE     0xFFFFFF

#define RECORD_SIZE   0x20
#define RECORD_COUNT  (MANIFEST_SIZE / RECORD_SIZE)

typedef struct shearwater_petrel_device_t {
	shearwater_common_device_t base;
	unsigned char fingerprint[4];
} shearwater_petrel_device_t;

static dc_status_t shearwater_petrel_device_set_fingerprint (dc_device_t *abstract, const unsigned char data[], unsigned int size);
static dc_status_t shearwater_petrel_device_foreach (dc_device_t *abstract, dc_dive_callback_t callback, void *userdata);
static dc_status_t shearwater_petrel_device_close (dc_device_t *abstract);

static const dc_device_vtable_t shearwater_petrel_device_vtable = {
	sizeof(shearwater_petrel_device_t),
	DC_FAMILY_SHEARWATER_PETREL,
	shearwater_petrel_device_set_fingerprint, /* set_fingerprint */
	NULL, /* read */
	NULL, /* write */
	NULL, /* dump */
	shearwater_petrel_device_foreach, /* foreach */
	NULL, /* timesync */
	shearwater_petrel_device_close /* close */
};


static unsigned int
str2num (unsigned char data[], unsigned int size, unsigned int offset)
{
	unsigned int value = 0;
	for (unsigned int i = offset; i < size; ++i) {
		if (data[i] < '0' || data[i] > '9')
			break;
		value *= 10;
		value += data[i] - '0';
	}

	return value;
}


dc_status_t
shearwater_petrel_device_open (dc_device_t **out, dc_context_t *context, dc_iostream_t *iostream)
{
	dc_status_t status = DC_STATUS_SUCCESS;
	shearwater_petrel_device_t *device = NULL;

	if (out == NULL)
		return DC_STATUS_INVALIDARGS;

	// Allocate memory.
	device = (shearwater_petrel_device_t *) dc_device_allocate (context, &shearwater_petrel_device_vtable);
	if (device == NULL) {
		ERROR (context, "Failed to allocate memory.");
		return DC_STATUS_NOMEMORY;
	}

	// Set the default values.
	memset (device->fingerprint, 0, sizeof (device->fingerprint));

	// Setup the device.
	status = shearwater_common_setup (&device->base, context, iostream);
	if (status != DC_STATUS_SUCCESS) {
		goto error_free;
	}

	*out = (dc_device_t *) device;

	return DC_STATUS_SUCCESS;

error_free:
	dc_device_deallocate ((dc_device_t *) device);
	return status;
}


static dc_status_t
shearwater_petrel_device_close (dc_device_t *abstract)
{
	dc_status_t status = DC_STATUS_SUCCESS;
	shearwater_common_device_t *device = (shearwater_common_device_t *) abstract;
	dc_status_t rc = DC_STATUS_SUCCESS;

	// Shutdown the device.
	unsigned char request[] = {0x2E, 0x90, 0x20, 0x00};
	rc = shearwater_common_transfer (device, request, sizeof (request), NULL, 0, NULL);
	if (rc != DC_STATUS_SUCCESS) {
		dc_status_set_error(&status, rc);
	}

	return status;
}


static dc_status_t
shearwater_petrel_device_set_fingerprint (dc_device_t *abstract, const unsigned char data[], unsigned int size)
{
	shearwater_petrel_device_t *device = (shearwater_petrel_device_t *) abstract;

	if (size && size != sizeof (device->fingerprint))
		return DC_STATUS_INVALIDARGS;

	if (size)
		memcpy (device->fingerprint, data, sizeof (device->fingerprint));
	else
		memset (device->fingerprint, 0, sizeof (device->fingerprint));

	return DC_STATUS_SUCCESS;
}


static dc_status_t
shearwater_petrel_device_foreach (dc_device_t *abstract, dc_dive_callback_t callback, void *userdata)
{
	shearwater_petrel_device_t *device = (shearwater_petrel_device_t *) abstract;
	dc_status_t rc = DC_STATUS_SUCCESS;

	// Allocate memory buffers for the manifests.
	dc_buffer_t *buffer = dc_buffer_new (MANIFEST_SIZE);
	dc_buffer_t *manifests = dc_buffer_new (MANIFEST_SIZE);
	if (buffer == NULL || manifests == NULL) {
		ERROR (abstract->context, "Insufficient buffer space available.");
		dc_buffer_free (buffer);
		dc_buffer_free (manifests);
		return DC_STATUS_NOMEMORY;
	}

	// Enable progress notifications.
	unsigned int current = 0, maximum = 0;
	dc_event_progress_t progress = EVENT_PROGRESS_INITIALIZER;
	device_event_emit (abstract, DC_EVENT_PROGRESS, &progress);

	// Read the serial number.
	rc = shearwater_common_identifier (&device->base, buffer, ID_SERIAL);
	if (rc != DC_STATUS_SUCCESS) {
		ERROR (abstract->context, "Failed to read the serial number.");
		dc_buffer_free (buffer);
		dc_buffer_free (manifests);
		return rc;
	}

	// Convert to a number.
	unsigned char serial[4] = {0};
	if (array_convert_hex2bin (dc_buffer_get_data (buffer), dc_buffer_get_size (buffer),
		serial, sizeof (serial)) != 0 ) {
		ERROR (abstract->context, "Failed to convert the serial number.");
		dc_buffer_free (buffer);
		dc_buffer_free (manifests);
		return DC_STATUS_DATAFORMAT;

	}

	// Read the firmware version.
	rc = shearwater_common_identifier (&device->base, buffer, ID_FIRMWARE);
	if (rc != DC_STATUS_SUCCESS) {
		ERROR (abstract->context, "Failed to read the firmware version.");
		dc_buffer_free (buffer);
		dc_buffer_free (manifests);
		return rc;
	}

	// Convert to a number.
	unsigned int firmware = str2num (dc_buffer_get_data (buffer), dc_buffer_get_size (buffer), 1);

	// Read the hardware type.
	rc = shearwater_common_identifier (&device->base, buffer, ID_HARDWARE);
	if (rc != DC_STATUS_SUCCESS) {
		ERROR (abstract->context, "Failed to read the hardware type.");
		dc_buffer_free (buffer);
		dc_buffer_free (manifests);
		return rc;
	}

	// Convert and map to the model number.
	unsigned int hardware = array_uint_be (dc_buffer_get_data (buffer), dc_buffer_get_size (buffer));
	unsigned int model = 0;
	switch (hardware) {
	case 0x0101:
	case 0x0202:
		model = PREDATOR;
		break;
	case 0x0606:
	case 0x0A0A: // Nerd 1
		model = NERD;
		break;
	case 0x0E0D: // Nerd 2
		model = NERD2;
		break;
	case 0x0404:
	case 0x0909: // Petrel 1
	case 0x0B0B: // Petrel 1 (newer hardware)
		model = PETREL;
		break;
	case 0x0505:
	case 0x0808: // Petrel 2
		model = PETREL;
		break;
	case 0x0707: // documentation list 0C0D for both Perdix and Perdix AI :-(
		model = PERDIX;
		break;
	case 0x0C0C:
	case 0x0C0D:
	case 0x0D0D:
		model = PERDIXAI;
		break;
	case 0x0F0F:
		model = TERIC;
		break;
	default:
		model = PETREL;
		WARNING (abstract->context, "Unknown hardware type %04x. Assuming Petrel.", hardware);
	}

	// Emit a device info event.
	dc_event_devinfo_t devinfo;
	devinfo.model = model;
	devinfo.firmware = firmware;
	devinfo.serial = array_uint32_be (serial);
	device_event_emit (abstract, DC_EVENT_DEVINFO, &devinfo);

	// Read the logbook type
	rc = shearwater_common_identifier (&device->base, buffer, ID_LOGUPLOAD);
	if (rc != DC_STATUS_SUCCESS) {
		ERROR (abstract->context, "Failed to read the logbook type.");
		dc_buffer_free (buffer);
		dc_buffer_free (manifests);
		return rc;
	}
<<<<<<< HEAD
	unsigned int base_addr = array_uint32_be (dc_buffer_get_data (buffer) + 1);
	INFO(abstract->context, "RDBI command completed with %d bytes, evaluated as %08x", (int) dc_buffer_get_size (buffer), base_addr);
=======

	if (dc_buffer_get_size (buffer) != 9) {
		ERROR (abstract->context, "Unexpected packet size (" DC_PRINTF_SIZE " bytes).", dc_buffer_get_size(buffer));
		dc_buffer_free (buffer);
		dc_buffer_free (manifests);
		return DC_STATUS_DATAFORMAT;
	}

	unsigned int base_addr = array_uint32_be (dc_buffer_get_data (buffer) + 1);
>>>>>>> 2b96b2f5
	switch (base_addr) {
	case 0xDD000000: // Predator - we shouldn't get here, we could give up or we can try 0xC0000000
	case 0xC0000000: // Predator-Like Format (what we used to call the Petrel format)
	case 0x90000000: // some firmware versions supported an earlier version of PNF without final record
		// use the Predator-Like Format instead
<<<<<<< HEAD
		base_addr = 0xC0000000u;
=======
		base_addr = 0xC0000000;
>>>>>>> 2b96b2f5
		break;
	case 0x80000000: // new Petrel Native Format with final record
		// that's the correct address
		break;
	default: // unknown format
<<<<<<< HEAD
		ERROR (abstract->context, "Unknown logbook download format.");
=======
		ERROR (abstract->context, "Unknown logbook format %08x", base_addr);
>>>>>>> 2b96b2f5
		dc_buffer_free (buffer);
		dc_buffer_free (manifests);
		return DC_STATUS_DATAFORMAT;
	}

	// Read the manifest pages
	while (1) {
		// Update the progress state.
		// Assume the worst case scenario of a full manifest, and adjust the
		// value with the actual number of dives after the manifest has been
		// processed.
		maximum += 1 + RECORD_COUNT;

		// Download a manifest.
		progress.current = NSTEPS * current;
		progress.maximum = NSTEPS * maximum;
		rc = shearwater_common_download (&device->base, buffer, MANIFEST_ADDR, MANIFEST_SIZE, 0, &progress);
		if (rc != DC_STATUS_SUCCESS) {
			ERROR (abstract->context, "Failed to download the manifest.");
			dc_buffer_free (buffer);
			dc_buffer_free (manifests);
			return rc;
		}

		// Cache the buffer pointer and size.
		unsigned char *data = dc_buffer_get_data (buffer);
		unsigned int size = dc_buffer_get_size (buffer);

		// Process the records in the manifest.
		unsigned int count = 0, deleted = 0;
		unsigned int offset = 0;
		while (offset < size) {
			// Check for a valid dive header.
			unsigned int header = array_uint16_be (data + offset);
			if (header == 0x5A23) {
				// this is a deleted dive; keep looking
				offset += RECORD_SIZE;
				deleted++;
				continue;
			}
			if (header != 0xA5C4)
				break;

			// Check the fingerprint data.
			if (memcmp (data + offset + 4, device->fingerprint, sizeof (device->fingerprint)) == 0)
				break;

			offset += RECORD_SIZE;
			count++;
		}

		// Update the progress state.
		current += 1;
		maximum -= RECORD_COUNT - count - deleted;

		// Append the manifest records to the main buffer.
		if (!dc_buffer_append (manifests, data, count * RECORD_SIZE)) {
			ERROR (abstract->context, "Insufficient buffer space available.");
			dc_buffer_free (buffer);
			dc_buffer_free (manifests);
			return DC_STATUS_NOMEMORY;
		}

		// Stop downloading manifest if there are no more records.
		if (count + deleted != RECORD_COUNT)
			break;
	}

	// Update and emit a progress event.
	progress.current = NSTEPS * current;
	progress.maximum = NSTEPS * maximum;
	device_event_emit (abstract, DC_EVENT_PROGRESS, &progress);

	// Cache the buffer pointer and size.
	unsigned char *data = dc_buffer_get_data (manifests);
	unsigned int size = dc_buffer_get_size (manifests);

	unsigned int offset = 0;
	while (offset < size) {
		// skip deleted dives
		if (array_uint16_be(data + offset) == 0x5A23) {
			offset += RECORD_SIZE;
			continue;
		}
		// Get the address of the dive.
		unsigned int address = array_uint32_be (data + offset + 20);

		// Download the dive.
		progress.current = NSTEPS * current;
		progress.maximum = NSTEPS * maximum;
		rc = shearwater_common_download (&device->base, buffer, base_addr + address, DIVE_SIZE, 1, &progress);
		if (rc != DC_STATUS_SUCCESS) {
			ERROR (abstract->context, "Failed to download the dive.");
			dc_buffer_free (buffer);
			dc_buffer_free (manifests);
			return rc;
		}

		// Update the progress state.
		current += 1;

		unsigned char *buf = dc_buffer_get_data (buffer);
		unsigned int len = dc_buffer_get_size (buffer);
		if (callback && !callback (buf, len, buf + 12, sizeof (device->fingerprint), userdata))
			break;

		offset += RECORD_SIZE;
	}

	// Update and emit a progress event.
	progress.current = NSTEPS * current;
	progress.maximum = NSTEPS * maximum;
	device_event_emit (abstract, DC_EVENT_PROGRESS, &progress);

	dc_buffer_free (manifests);
	dc_buffer_free (buffer);

	return rc;
}<|MERGE_RESOLUTION|>--- conflicted
+++ resolved
@@ -263,10 +263,6 @@
 		dc_buffer_free (manifests);
 		return rc;
 	}
-<<<<<<< HEAD
-	unsigned int base_addr = array_uint32_be (dc_buffer_get_data (buffer) + 1);
-	INFO(abstract->context, "RDBI command completed with %d bytes, evaluated as %08x", (int) dc_buffer_get_size (buffer), base_addr);
-=======
 
 	if (dc_buffer_get_size (buffer) != 9) {
 		ERROR (abstract->context, "Unexpected packet size (" DC_PRINTF_SIZE " bytes).", dc_buffer_get_size(buffer));
@@ -276,27 +272,18 @@
 	}
 
 	unsigned int base_addr = array_uint32_be (dc_buffer_get_data (buffer) + 1);
->>>>>>> 2b96b2f5
 	switch (base_addr) {
 	case 0xDD000000: // Predator - we shouldn't get here, we could give up or we can try 0xC0000000
 	case 0xC0000000: // Predator-Like Format (what we used to call the Petrel format)
 	case 0x90000000: // some firmware versions supported an earlier version of PNF without final record
 		// use the Predator-Like Format instead
-<<<<<<< HEAD
-		base_addr = 0xC0000000u;
-=======
 		base_addr = 0xC0000000;
->>>>>>> 2b96b2f5
 		break;
 	case 0x80000000: // new Petrel Native Format with final record
 		// that's the correct address
 		break;
 	default: // unknown format
-<<<<<<< HEAD
-		ERROR (abstract->context, "Unknown logbook download format.");
-=======
 		ERROR (abstract->context, "Unknown logbook format %08x", base_addr);
->>>>>>> 2b96b2f5
 		dc_buffer_free (buffer);
 		dc_buffer_free (manifests);
 		return DC_STATUS_DATAFORMAT;
