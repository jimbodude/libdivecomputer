/*
 * libdivecomputer
 *
 * Copyright (C) 2012 Jef Driesen
 *
 * This library is free software; you can redistribute it and/or
 * modify it under the terms of the GNU Lesser General Public
 * License as published by the Free Software Foundation; either
 * version 2.1 of the License, or (at your option) any later version.
 *
 * This library is distributed in the hope that it will be useful,
 * but WITHOUT ANY WARRANTY; without even the implied warranty of
 * MERCHANTABILITY or FITNESS FOR A PARTICULAR PURPOSE.  See the GNU
 * Lesser General Public License for more details.
 *
 * You should have received a copy of the GNU Lesser General Public
 * License along with this library; if not, write to the Free Software
 * Foundation, Inc., 51 Franklin Street, Fifth Floor, Boston,
 * MA 02110-1301 USA
 */

#include <stddef.h>
#include <stdlib.h>
#include <string.h>

#include "descriptor-private.h"
#include "iterator-private.h"
#include "platform.h"

#define C_ARRAY_SIZE(array) (sizeof (array) / sizeof *(array))
#define C_ARRAY_ITEMSIZE(array) (sizeof *(array))

#define DC_FILTER_INTERNAL(key, values, isnullterminated, match) \
	dc_filter_internal( \
		key, \
		values, \
		C_ARRAY_SIZE(values) - isnullterminated, \
		C_ARRAY_ITEMSIZE(values), \
		match)

typedef int (*dc_match_t)(const void *, const void *);

static int dc_filter_uwatec (dc_transport_t transport, const void *userdata);
static int dc_filter_suunto (dc_transport_t transport, const void *userdata);
static int dc_filter_shearwater (dc_transport_t transport, const void *userdata);
static int dc_filter_hw (dc_transport_t transport, const void *userdata);
static int dc_filter_tecdiving (dc_transport_t transport, const void *userdata);
static int dc_filter_garmin (dc_transport_t transport, const void *userdata);
static int dc_filter_mares (dc_transport_t transport, const void *userdata);
static int dc_filter_divesystem (dc_transport_t transport, const void *userdata);

static dc_status_t dc_descriptor_iterator_next (dc_iterator_t *iterator, void *item);

struct dc_descriptor_t {
	const char *vendor;
	const char *product;
	dc_family_t type;
	unsigned int model;
	unsigned int transports;
	dc_filter_t filter;
};

typedef struct dc_descriptor_iterator_t {
	dc_iterator_t base;
	size_t current;
} dc_descriptor_iterator_t;

static const dc_iterator_vtable_t dc_descriptor_iterator_vtable = {
	sizeof(dc_descriptor_iterator_t),
	dc_descriptor_iterator_next,
	NULL,
};

/*
 * The model numbers in the table are the actual model numbers reported by the
 * device. For devices where there is no model number available (or known), an
 * artifical number (starting at zero) is assigned.  If the model number isn't
 * actually used to identify individual models, identical values are assigned.
 */

static const dc_descriptor_t g_descriptors[] = {
	/* Suunto Solution */
	{"Suunto", "Solution", DC_FAMILY_SUUNTO_SOLUTION, 0, DC_TRANSPORT_SERIAL, NULL},
	/* Suunto Eon */
	{"Suunto", "Eon",             DC_FAMILY_SUUNTO_EON, 0, DC_TRANSPORT_SERIAL, NULL},
	{"Suunto", "Solution Alpha",  DC_FAMILY_SUUNTO_EON, 0, DC_TRANSPORT_SERIAL, NULL},
	{"Suunto", "Solution Nitrox", DC_FAMILY_SUUNTO_EON, 0, DC_TRANSPORT_SERIAL, NULL},
	/* Suunto Vyper */
	{"Suunto", "Spyder",   DC_FAMILY_SUUNTO_VYPER, 0x01, DC_TRANSPORT_SERIAL, NULL},
	{"Suunto", "Stinger",  DC_FAMILY_SUUNTO_VYPER, 0x03, DC_TRANSPORT_SERIAL, NULL},
	{"Suunto", "Mosquito", DC_FAMILY_SUUNTO_VYPER, 0x04, DC_TRANSPORT_SERIAL, NULL},
	{"Suunto", "D3",       DC_FAMILY_SUUNTO_VYPER, 0x05, DC_TRANSPORT_SERIAL, NULL},
	{"Suunto", "Vyper",    DC_FAMILY_SUUNTO_VYPER, 0x0A, DC_TRANSPORT_SERIAL, NULL},
	{"Suunto", "Vytec",    DC_FAMILY_SUUNTO_VYPER, 0X0B, DC_TRANSPORT_SERIAL, NULL},
	{"Suunto", "Cobra",    DC_FAMILY_SUUNTO_VYPER, 0X0C, DC_TRANSPORT_SERIAL, NULL},
	{"Suunto", "Gekko",    DC_FAMILY_SUUNTO_VYPER, 0X0D, DC_TRANSPORT_SERIAL, NULL},
	{"Suunto", "Zoop",     DC_FAMILY_SUUNTO_VYPER, 0x16, DC_TRANSPORT_SERIAL, NULL},
	/* Suunto Vyper 2 */
	{"Suunto", "Vyper 2",   DC_FAMILY_SUUNTO_VYPER2, 0x10, DC_TRANSPORT_SERIAL, NULL},
	{"Suunto", "Cobra 2",   DC_FAMILY_SUUNTO_VYPER2, 0x11, DC_TRANSPORT_SERIAL, NULL},
	{"Suunto", "Vyper Air", DC_FAMILY_SUUNTO_VYPER2, 0x13, DC_TRANSPORT_SERIAL, NULL},
	{"Suunto", "Cobra 3",   DC_FAMILY_SUUNTO_VYPER2, 0x14, DC_TRANSPORT_SERIAL, NULL},
	{"Suunto", "HelO2",     DC_FAMILY_SUUNTO_VYPER2, 0x15, DC_TRANSPORT_SERIAL, NULL},
	/* Suunto D9 */
	{"Suunto", "D9",         DC_FAMILY_SUUNTO_D9, 0x0E, DC_TRANSPORT_SERIAL, NULL},
	{"Suunto", "D6",         DC_FAMILY_SUUNTO_D9, 0x0F, DC_TRANSPORT_SERIAL, NULL},
	{"Suunto", "D4",         DC_FAMILY_SUUNTO_D9, 0x12, DC_TRANSPORT_SERIAL, NULL},
	{"Suunto", "D4i",        DC_FAMILY_SUUNTO_D9, 0x19, DC_TRANSPORT_SERIAL, NULL},
	{"Suunto", "D6i",        DC_FAMILY_SUUNTO_D9, 0x1A, DC_TRANSPORT_SERIAL, NULL},
	{"Suunto", "D9tx",       DC_FAMILY_SUUNTO_D9, 0x1B, DC_TRANSPORT_SERIAL, NULL},
	{"Suunto", "DX",         DC_FAMILY_SUUNTO_D9, 0x1C, DC_TRANSPORT_SERIAL, NULL},
	{"Suunto", "Vyper Novo", DC_FAMILY_SUUNTO_D9, 0x1D, DC_TRANSPORT_SERIAL, NULL},
	{"Suunto", "Zoop Novo",  DC_FAMILY_SUUNTO_D9, 0x1E, DC_TRANSPORT_SERIAL, NULL},
	{"Suunto", "D4f",        DC_FAMILY_SUUNTO_D9, 0x20, DC_TRANSPORT_SERIAL, NULL},
	/* Suunto EON Steel */
	{"Suunto", "EON Steel", DC_FAMILY_SUUNTO_EONSTEEL, 0, DC_TRANSPORT_USBHID | DC_TRANSPORT_BLE, dc_filter_suunto},
	{"Suunto", "EON Core",  DC_FAMILY_SUUNTO_EONSTEEL, 1, DC_TRANSPORT_USBHID | DC_TRANSPORT_BLE, dc_filter_suunto},
	{"Suunto", "D5",        DC_FAMILY_SUUNTO_EONSTEEL, 2, DC_TRANSPORT_USBHID | DC_TRANSPORT_BLE, dc_filter_suunto},
	/* Uwatec Aladin */
	{"Uwatec", "Aladin Air Twin",     DC_FAMILY_UWATEC_ALADIN, 0x1C, DC_TRANSPORT_SERIAL, NULL},
	{"Uwatec", "Aladin Sport Plus",   DC_FAMILY_UWATEC_ALADIN, 0x3E, DC_TRANSPORT_SERIAL, NULL},
	{"Uwatec", "Aladin Pro",          DC_FAMILY_UWATEC_ALADIN, 0x3F, DC_TRANSPORT_SERIAL, NULL},
	{"Uwatec", "Aladin Air Z",        DC_FAMILY_UWATEC_ALADIN, 0x44, DC_TRANSPORT_SERIAL, NULL},
	{"Uwatec", "Aladin Air Z O2",     DC_FAMILY_UWATEC_ALADIN, 0xA4, DC_TRANSPORT_SERIAL, NULL},
	{"Uwatec", "Aladin Air Z Nitrox", DC_FAMILY_UWATEC_ALADIN, 0xF4, DC_TRANSPORT_SERIAL, NULL},
	{"Uwatec", "Aladin Pro Ultra",    DC_FAMILY_UWATEC_ALADIN, 0xFF, DC_TRANSPORT_SERIAL, NULL},
	/* Uwatec Memomouse */
	{"Uwatec", "Memomouse", DC_FAMILY_UWATEC_MEMOMOUSE, 0, DC_TRANSPORT_SERIAL, NULL},
	/* Uwatec Smart */
	{"Uwatec",   "Smart Pro",           DC_FAMILY_UWATEC_SMART, 0x10, DC_TRANSPORT_IRDA, dc_filter_uwatec},
	{"Uwatec",   "Galileo Sol",         DC_FAMILY_UWATEC_SMART, 0x11, DC_TRANSPORT_IRDA, dc_filter_uwatec},
	{"Uwatec",   "Galileo Luna",        DC_FAMILY_UWATEC_SMART, 0x11, DC_TRANSPORT_IRDA, dc_filter_uwatec},
	{"Uwatec",   "Galileo Terra",       DC_FAMILY_UWATEC_SMART, 0x11, DC_TRANSPORT_IRDA, dc_filter_uwatec},
	{"Uwatec",   "Aladin Tec",          DC_FAMILY_UWATEC_SMART, 0x12, DC_TRANSPORT_IRDA, dc_filter_uwatec},
	{"Uwatec",   "Aladin Prime",        DC_FAMILY_UWATEC_SMART, 0x12, DC_TRANSPORT_IRDA, dc_filter_uwatec},
	{"Uwatec",   "Aladin Tec 2G",       DC_FAMILY_UWATEC_SMART, 0x13, DC_TRANSPORT_IRDA, dc_filter_uwatec},
	{"Uwatec",   "Aladin 2G",           DC_FAMILY_UWATEC_SMART, 0x13, DC_TRANSPORT_IRDA, dc_filter_uwatec},
	{"Subgear",  "XP-10",               DC_FAMILY_UWATEC_SMART, 0x13, DC_TRANSPORT_IRDA, dc_filter_uwatec},
	{"Uwatec",   "Smart Com",           DC_FAMILY_UWATEC_SMART, 0x14, DC_TRANSPORT_IRDA, dc_filter_uwatec},
	{"Uwatec",   "Aladin 2G",           DC_FAMILY_UWATEC_SMART, 0x15, DC_TRANSPORT_IRDA, dc_filter_uwatec},
	{"Uwatec",   "Aladin Tec 3G",       DC_FAMILY_UWATEC_SMART, 0x15, DC_TRANSPORT_IRDA, dc_filter_uwatec},
	{"Uwatec",   "Aladin Sport",        DC_FAMILY_UWATEC_SMART, 0x15, DC_TRANSPORT_IRDA, dc_filter_uwatec},
	{"Subgear",  "XP-3G",               DC_FAMILY_UWATEC_SMART, 0x15, DC_TRANSPORT_IRDA, dc_filter_uwatec},
	{"Scubapro", "Aladin Sport Matrix", DC_FAMILY_UWATEC_SMART, 0x17, DC_TRANSPORT_BLE, dc_filter_uwatec},
	{"Scubapro", "Aladin H Matrix",     DC_FAMILY_UWATEC_SMART, 0x17, DC_TRANSPORT_BLE, dc_filter_uwatec},
	{"Uwatec",   "Smart Tec",           DC_FAMILY_UWATEC_SMART, 0x18, DC_TRANSPORT_IRDA, dc_filter_uwatec},
	{"Uwatec",   "Galileo Trimix",      DC_FAMILY_UWATEC_SMART, 0x19, DC_TRANSPORT_IRDA, dc_filter_uwatec},
	{"Uwatec",   "Smart Z",             DC_FAMILY_UWATEC_SMART, 0x1C, DC_TRANSPORT_IRDA, dc_filter_uwatec},
	{"Subgear",  "XP Air",              DC_FAMILY_UWATEC_SMART, 0x1C, DC_TRANSPORT_IRDA, dc_filter_uwatec},
	{"Scubapro", "Meridian",            DC_FAMILY_UWATEC_SMART, 0x20, DC_TRANSPORT_SERIAL, NULL},
	{"Scubapro", "Mantis",              DC_FAMILY_UWATEC_SMART, 0x20, DC_TRANSPORT_SERIAL, NULL},
	{"Scubapro", "Aladin Square",       DC_FAMILY_UWATEC_SMART, 0x22, DC_TRANSPORT_USBHID, dc_filter_uwatec},
	{"Scubapro", "Chromis",             DC_FAMILY_UWATEC_SMART, 0x24, DC_TRANSPORT_SERIAL, NULL},
	{"Scubapro", "Mantis 2",            DC_FAMILY_UWATEC_SMART, 0x26, DC_TRANSPORT_SERIAL, NULL},
	{"Scubapro", "G2",                  DC_FAMILY_UWATEC_SMART, 0x32, DC_TRANSPORT_USBHID | DC_TRANSPORT_BLE, dc_filter_uwatec},
	{"Scubapro", "G2 Console",          DC_FAMILY_UWATEC_SMART, 0x32, DC_TRANSPORT_USBHID | DC_TRANSPORT_BLE, dc_filter_uwatec},
	{"Scubapro", "G2 HUD",              DC_FAMILY_UWATEC_SMART, 0x42, DC_TRANSPORT_USBHID | DC_TRANSPORT_BLE, dc_filter_uwatec},
	/* Reefnet */
	{"Reefnet", "Sensus",       DC_FAMILY_REEFNET_SENSUS, 1, DC_TRANSPORT_SERIAL, NULL},
	{"Reefnet", "Sensus Pro",   DC_FAMILY_REEFNET_SENSUSPRO, 2, DC_TRANSPORT_SERIAL, NULL},
	{"Reefnet", "Sensus Ultra", DC_FAMILY_REEFNET_SENSUSULTRA, 3, DC_TRANSPORT_SERIAL, NULL},
	/* Oceanic VT Pro */
	{"Aeris",    "500 AI",     DC_FAMILY_OCEANIC_VTPRO, 0x4151, DC_TRANSPORT_SERIAL, NULL},
	{"Oceanic",  "Versa Pro",  DC_FAMILY_OCEANIC_VTPRO, 0x4155, DC_TRANSPORT_SERIAL, NULL},
	{"Aeris",    "Atmos 2",    DC_FAMILY_OCEANIC_VTPRO, 0x4158, DC_TRANSPORT_SERIAL, NULL},
	{"Oceanic",  "Pro Plus 2", DC_FAMILY_OCEANIC_VTPRO, 0x4159, DC_TRANSPORT_SERIAL, NULL},
	{"Aeris",    "Atmos AI",   DC_FAMILY_OCEANIC_VTPRO, 0x4244, DC_TRANSPORT_SERIAL, NULL},
	{"Oceanic",  "VT Pro",     DC_FAMILY_OCEANIC_VTPRO, 0x4245, DC_TRANSPORT_SERIAL, NULL},
	{"Sherwood", "Wisdom",     DC_FAMILY_OCEANIC_VTPRO, 0x4246, DC_TRANSPORT_SERIAL, NULL},
	{"Aeris",    "Elite",      DC_FAMILY_OCEANIC_VTPRO, 0x424F, DC_TRANSPORT_SERIAL, NULL},
	/* Oceanic Veo 250 */
	{"Genesis", "React Pro", DC_FAMILY_OCEANIC_VEO250, 0x4247, DC_TRANSPORT_SERIAL, NULL},
	{"Oceanic", "Veo 200",   DC_FAMILY_OCEANIC_VEO250, 0x424B, DC_TRANSPORT_SERIAL, NULL},
	{"Oceanic", "Veo 250",   DC_FAMILY_OCEANIC_VEO250, 0x424C, DC_TRANSPORT_SERIAL, NULL},
	{"Seemann", "XP5",       DC_FAMILY_OCEANIC_VEO250, 0x4251, DC_TRANSPORT_SERIAL, NULL},
	{"Oceanic", "Veo 180",   DC_FAMILY_OCEANIC_VEO250, 0x4252, DC_TRANSPORT_SERIAL, NULL},
	{"Aeris",   "XR-2",      DC_FAMILY_OCEANIC_VEO250, 0x4255, DC_TRANSPORT_SERIAL, NULL},
	{"Sherwood", "Insight",  DC_FAMILY_OCEANIC_VEO250, 0x425A, DC_TRANSPORT_SERIAL, NULL},
	{"Hollis",  "DG02",      DC_FAMILY_OCEANIC_VEO250, 0x4352, DC_TRANSPORT_SERIAL, NULL},
	/* Oceanic Atom 2.0 */
	{"Oceanic",  "Atom 1.0",            DC_FAMILY_OCEANIC_ATOM2, 0x4250, DC_TRANSPORT_SERIAL, NULL},
	{"Aeris",    "Epic",                DC_FAMILY_OCEANIC_ATOM2, 0x4257, DC_TRANSPORT_SERIAL, NULL},
	{"Oceanic",  "VT3",                 DC_FAMILY_OCEANIC_ATOM2, 0x4258, DC_TRANSPORT_SERIAL, NULL},
	{"Aeris",    "Elite T3",            DC_FAMILY_OCEANIC_ATOM2, 0x4259, DC_TRANSPORT_SERIAL, NULL},
	{"Oceanic",  "Atom 2.0",            DC_FAMILY_OCEANIC_ATOM2, 0x4342, DC_TRANSPORT_SERIAL, NULL},
	{"Oceanic",  "Geo",                 DC_FAMILY_OCEANIC_ATOM2, 0x4344, DC_TRANSPORT_SERIAL, NULL},
	{"Aeris",    "Manta",               DC_FAMILY_OCEANIC_ATOM2, 0x4345, DC_TRANSPORT_SERIAL, NULL},
	{"Aeris",    "XR-1 NX",             DC_FAMILY_OCEANIC_ATOM2, 0x4346, DC_TRANSPORT_SERIAL, NULL},
	{"Oceanic",  "Datamask",            DC_FAMILY_OCEANIC_ATOM2, 0x4347, DC_TRANSPORT_SERIAL, NULL},
	{"Aeris",    "Compumask",           DC_FAMILY_OCEANIC_ATOM2, 0x4348, DC_TRANSPORT_SERIAL, NULL},
	{"Aeris",    "F10",                 DC_FAMILY_OCEANIC_ATOM2, 0x434D, DC_TRANSPORT_SERIAL, NULL},
	{"Oceanic",  "OC1",                 DC_FAMILY_OCEANIC_ATOM2, 0x434E, DC_TRANSPORT_SERIAL, NULL},
	{"Sherwood", "Wisdom 2",            DC_FAMILY_OCEANIC_ATOM2, 0x4350, DC_TRANSPORT_SERIAL, NULL},
	{"Sherwood", "Insight 2",           DC_FAMILY_OCEANIC_ATOM2, 0x4353, DC_TRANSPORT_SERIAL, NULL},
	{"Genesis",  "React Pro White",     DC_FAMILY_OCEANIC_ATOM2, 0x4354, DC_TRANSPORT_SERIAL, NULL},
	{"Tusa",     "Element II (IQ-750)", DC_FAMILY_OCEANIC_ATOM2, 0x4357, DC_TRANSPORT_SERIAL, NULL},
	{"Oceanic",  "Veo 1.0",             DC_FAMILY_OCEANIC_ATOM2, 0x4358, DC_TRANSPORT_SERIAL, NULL},
	{"Oceanic",  "Veo 2.0",             DC_FAMILY_OCEANIC_ATOM2, 0x4359, DC_TRANSPORT_SERIAL, NULL},
	{"Oceanic",  "Veo 3.0",             DC_FAMILY_OCEANIC_ATOM2, 0x435A, DC_TRANSPORT_SERIAL, NULL},
	{"Tusa",     "Zen (IQ-900)",        DC_FAMILY_OCEANIC_ATOM2, 0x4441, DC_TRANSPORT_SERIAL, NULL},
	{"Tusa",     "Zen Air (IQ-950)",    DC_FAMILY_OCEANIC_ATOM2, 0x4442, DC_TRANSPORT_SERIAL, NULL},
	{"Aeris",    "Atmos AI 2",          DC_FAMILY_OCEANIC_ATOM2, 0x4443, DC_TRANSPORT_SERIAL, NULL},
	{"Oceanic",  "Pro Plus 2.1",        DC_FAMILY_OCEANIC_ATOM2, 0x4444, DC_TRANSPORT_SERIAL, NULL},
	{"Oceanic",  "Geo 2.0",             DC_FAMILY_OCEANIC_ATOM2, 0x4446, DC_TRANSPORT_SERIAL, NULL},
	{"Oceanic",  "VT4",                 DC_FAMILY_OCEANIC_ATOM2, 0x4447, DC_TRANSPORT_SERIAL, NULL},
	{"Oceanic",  "OC1",                 DC_FAMILY_OCEANIC_ATOM2, 0x4449, DC_TRANSPORT_SERIAL, NULL},
	{"Beuchat",  "Voyager 2G",          DC_FAMILY_OCEANIC_ATOM2, 0x444B, DC_TRANSPORT_SERIAL, NULL},
	{"Oceanic",  "Atom 3.0",            DC_FAMILY_OCEANIC_ATOM2, 0x444C, DC_TRANSPORT_SERIAL, NULL},
	{"Hollis",   "DG03",                DC_FAMILY_OCEANIC_ATOM2, 0x444D, DC_TRANSPORT_SERIAL, NULL},
	{"Oceanic",  "OCS",                 DC_FAMILY_OCEANIC_ATOM2, 0x4450, DC_TRANSPORT_SERIAL, NULL},
	{"Oceanic",  "OC1",                 DC_FAMILY_OCEANIC_ATOM2, 0x4451, DC_TRANSPORT_SERIAL, NULL},
	{"Oceanic",  "VT 4.1",              DC_FAMILY_OCEANIC_ATOM2, 0x4452, DC_TRANSPORT_SERIAL, NULL},
	{"Aeris",    "Epic",                DC_FAMILY_OCEANIC_ATOM2, 0x4453, DC_TRANSPORT_SERIAL, NULL},
	{"Aeris",    "Elite T3",            DC_FAMILY_OCEANIC_ATOM2, 0x4455, DC_TRANSPORT_SERIAL, NULL},
	{"Oceanic",  "Atom 3.1",            DC_FAMILY_OCEANIC_ATOM2, 0x4456, DC_TRANSPORT_SERIAL, NULL},
	{"Aeris",    "A300 AI",             DC_FAMILY_OCEANIC_ATOM2, 0x4457, DC_TRANSPORT_SERIAL, NULL},
	{"Sherwood", "Wisdom 3",            DC_FAMILY_OCEANIC_ATOM2, 0x4458, DC_TRANSPORT_SERIAL, NULL},
	{"Aeris",    "A300",                DC_FAMILY_OCEANIC_ATOM2, 0x445A, DC_TRANSPORT_SERIAL, NULL},
	{"Hollis",   "TX1",                 DC_FAMILY_OCEANIC_ATOM2, 0x4542, DC_TRANSPORT_SERIAL, NULL},
	{"Beuchat",  "Mundial 2",           DC_FAMILY_OCEANIC_ATOM2, 0x4543, DC_TRANSPORT_SERIAL, NULL},
	{"Sherwood", "Amphos",              DC_FAMILY_OCEANIC_ATOM2, 0x4545, DC_TRANSPORT_SERIAL, NULL},
	{"Sherwood", "Amphos Air",          DC_FAMILY_OCEANIC_ATOM2, 0x4546, DC_TRANSPORT_SERIAL, NULL},
	{"Oceanic",  "Pro Plus 3",          DC_FAMILY_OCEANIC_ATOM2, 0x4548, DC_TRANSPORT_SERIAL, NULL},
	{"Aeris",    "F11",                 DC_FAMILY_OCEANIC_ATOM2, 0x4549, DC_TRANSPORT_SERIAL, NULL},
	{"Oceanic",  "OCi",                 DC_FAMILY_OCEANIC_ATOM2, 0x454B, DC_TRANSPORT_SERIAL, NULL},
	{"Aeris",    "A300CS",              DC_FAMILY_OCEANIC_ATOM2, 0x454C, DC_TRANSPORT_SERIAL, NULL},
	{"Tusa",     "Talis",               DC_FAMILY_OCEANIC_ATOM2, 0x454E, DC_TRANSPORT_SERIAL, NULL},
	{"Beuchat",  "Mundial 3",           DC_FAMILY_OCEANIC_ATOM2, 0x4550, DC_TRANSPORT_SERIAL, NULL},
	{"Oceanic",  "Pro Plus X",          DC_FAMILY_OCEANIC_ATOM2, 0x4552, DC_TRANSPORT_SERIAL | DC_TRANSPORT_BLE, NULL},
	{"Oceanic",  "F10",                 DC_FAMILY_OCEANIC_ATOM2, 0x4553, DC_TRANSPORT_SERIAL, NULL},
	{"Oceanic",  "F11",                 DC_FAMILY_OCEANIC_ATOM2, 0x4554, DC_TRANSPORT_SERIAL, NULL},
	{"Subgear",  "XP-Air",              DC_FAMILY_OCEANIC_ATOM2, 0x4555, DC_TRANSPORT_SERIAL, NULL},
	{"Sherwood", "Vision",              DC_FAMILY_OCEANIC_ATOM2, 0x4556, DC_TRANSPORT_SERIAL, NULL},
	{"Oceanic",  "VTX",                 DC_FAMILY_OCEANIC_ATOM2, 0x4557, DC_TRANSPORT_SERIAL, NULL},
	{"Aqualung", "i300",                DC_FAMILY_OCEANIC_ATOM2, 0x4559, DC_TRANSPORT_SERIAL, NULL},
	{"Aqualung", "i750TC",              DC_FAMILY_OCEANIC_ATOM2, 0x455A, DC_TRANSPORT_SERIAL | DC_TRANSPORT_BLUETOOTH, NULL},
	{"Aqualung", "i450T",               DC_FAMILY_OCEANIC_ATOM2, 0x4641, DC_TRANSPORT_SERIAL, NULL},
	{"Aqualung", "i550",                DC_FAMILY_OCEANIC_ATOM2, 0x4642, DC_TRANSPORT_SERIAL, NULL},
	{"Aqualung", "i200",                DC_FAMILY_OCEANIC_ATOM2, 0x4646, DC_TRANSPORT_SERIAL, NULL},
	{"Aqualung", "i300C",               DC_FAMILY_OCEANIC_ATOM2, 0x4648, DC_TRANSPORT_SERIAL | DC_TRANSPORT_BLE, NULL},
	{"Aqualung", "i100",                DC_FAMILY_OCEANIC_ATOM2, 0x464E, DC_TRANSPORT_SERIAL, NULL},
<<<<<<< HEAD
	{"Aqualung", "i770R",               DC_FAMILY_OCEANIC_ATOM2, 0x4651, DC_TRANSPORT_SERIAL | DC_TRANSPORT_BLE, NULL},
	{"Oceanic", "Geo 4.0",              DC_FAMILY_OCEANIC_ATOM2, 0x4653, DC_TRANSPORT_SERIAL | DC_TRANSPORT_BLE, NULL},
=======
	{"Aqualung", "i770R",               DC_FAMILY_OCEANIC_ATOM2, 0x4651, DC_TRANSPORT_SERIAL, NULL},
	{"Aqualung", "i550C",               DC_FAMILY_OCEANIC_ATOM2, 0x4652, DC_TRANSPORT_SERIAL, NULL},
>>>>>>> d5aa15c1
	/* Mares Nemo */
	{"Mares", "Nemo",         DC_FAMILY_MARES_NEMO, 0, DC_TRANSPORT_SERIAL, NULL},
	{"Mares", "Nemo Steel",   DC_FAMILY_MARES_NEMO, 0, DC_TRANSPORT_SERIAL, NULL},
	{"Mares", "Nemo Titanium",DC_FAMILY_MARES_NEMO, 0, DC_TRANSPORT_SERIAL, NULL},
	{"Mares", "Nemo Excel",   DC_FAMILY_MARES_NEMO, 17, DC_TRANSPORT_SERIAL, NULL},
	{"Mares", "Nemo Apneist", DC_FAMILY_MARES_NEMO, 18, DC_TRANSPORT_SERIAL, NULL},
	/* Mares Puck */
	{"Mares", "Puck",      DC_FAMILY_MARES_PUCK, 7, DC_TRANSPORT_SERIAL, NULL},
	{"Mares", "Puck Air",  DC_FAMILY_MARES_PUCK, 19, DC_TRANSPORT_SERIAL, NULL},
	{"Mares", "Nemo Air",  DC_FAMILY_MARES_PUCK, 4, DC_TRANSPORT_SERIAL, NULL},
	{"Mares", "Nemo Wide", DC_FAMILY_MARES_PUCK, 1, DC_TRANSPORT_SERIAL, NULL},
	/* Mares Darwin */
	{"Mares", "Darwin",     DC_FAMILY_MARES_DARWIN , 0, DC_TRANSPORT_SERIAL, NULL},
	{"Mares", "M1",         DC_FAMILY_MARES_DARWIN , 0, DC_TRANSPORT_SERIAL, NULL},
	{"Mares", "M2",         DC_FAMILY_MARES_DARWIN , 0, DC_TRANSPORT_SERIAL, NULL},
	{"Mares", "Darwin Air", DC_FAMILY_MARES_DARWIN , 1, DC_TRANSPORT_SERIAL, NULL},
	{"Mares", "Airlab",     DC_FAMILY_MARES_DARWIN , 1, DC_TRANSPORT_SERIAL, NULL},
	/* Mares Icon HD */
	{"Mares", "Matrix",            DC_FAMILY_MARES_ICONHD , 0x0F, DC_TRANSPORT_SERIAL, NULL},
	{"Mares", "Smart",             DC_FAMILY_MARES_ICONHD , 0x000010, DC_TRANSPORT_SERIAL | DC_TRANSPORT_BLE, dc_filter_mares},
	{"Mares", "Smart Apnea",       DC_FAMILY_MARES_ICONHD , 0x010010, DC_TRANSPORT_SERIAL | DC_TRANSPORT_BLE, dc_filter_mares},
	{"Mares", "Icon HD",           DC_FAMILY_MARES_ICONHD , 0x14, DC_TRANSPORT_SERIAL, NULL},
	{"Mares", "Icon HD Net Ready", DC_FAMILY_MARES_ICONHD , 0x15, DC_TRANSPORT_SERIAL, NULL},
	{"Mares", "Puck Pro",          DC_FAMILY_MARES_ICONHD , 0x18, DC_TRANSPORT_SERIAL | DC_TRANSPORT_BLE, dc_filter_mares},
	{"Mares", "Nemo Wide 2",       DC_FAMILY_MARES_ICONHD , 0x19, DC_TRANSPORT_SERIAL, NULL},
	{"Mares", "Genius",            DC_FAMILY_MARES_ICONHD , 0x1C, DC_TRANSPORT_SERIAL | DC_TRANSPORT_BLE, dc_filter_mares},
	{"Mares", "Puck 2",            DC_FAMILY_MARES_ICONHD , 0x1F, DC_TRANSPORT_SERIAL, NULL},
	{"Mares", "Quad Air",          DC_FAMILY_MARES_ICONHD , 0x23, DC_TRANSPORT_SERIAL | DC_TRANSPORT_BLE, dc_filter_mares},
	{"Mares", "Smart Air",         DC_FAMILY_MARES_ICONHD , 0x24, DC_TRANSPORT_SERIAL | DC_TRANSPORT_BLE, dc_filter_mares},
	{"Mares", "Quad",              DC_FAMILY_MARES_ICONHD , 0x29, DC_TRANSPORT_SERIAL | DC_TRANSPORT_BLE, dc_filter_mares},
	/* Heinrichs Weikamp */
	{"Heinrichs Weikamp", "OSTC",     DC_FAMILY_HW_OSTC, 0, DC_TRANSPORT_SERIAL, NULL},
	{"Heinrichs Weikamp", "OSTC Mk2", DC_FAMILY_HW_OSTC, 1, DC_TRANSPORT_SERIAL, NULL},
	{"Heinrichs Weikamp", "OSTC 2N",  DC_FAMILY_HW_OSTC, 2, DC_TRANSPORT_SERIAL, NULL},
	{"Heinrichs Weikamp", "OSTC 2C",  DC_FAMILY_HW_OSTC, 3, DC_TRANSPORT_SERIAL, NULL},
	{"Heinrichs Weikamp", "Frog",     DC_FAMILY_HW_FROG, 0, DC_TRANSPORT_SERIAL | DC_TRANSPORT_BLUETOOTH, dc_filter_hw},
	{"Heinrichs Weikamp", "OSTC 2",     DC_FAMILY_HW_OSTC3, 0x11, DC_TRANSPORT_SERIAL | DC_TRANSPORT_BLUETOOTH | DC_TRANSPORT_BLE, dc_filter_hw},
	{"Heinrichs Weikamp", "OSTC 2",     DC_FAMILY_HW_OSTC3, 0x13, DC_TRANSPORT_SERIAL | DC_TRANSPORT_BLUETOOTH | DC_TRANSPORT_BLE, dc_filter_hw},
	{"Heinrichs Weikamp", "OSTC 2",     DC_FAMILY_HW_OSTC3, 0x1B, DC_TRANSPORT_SERIAL | DC_TRANSPORT_BLUETOOTH | DC_TRANSPORT_BLE, dc_filter_hw},
	{"Heinrichs Weikamp", "OSTC 3",     DC_FAMILY_HW_OSTC3, 0x0A, DC_TRANSPORT_SERIAL, NULL},
	{"Heinrichs Weikamp", "OSTC Plus",  DC_FAMILY_HW_OSTC3, 0x13, DC_TRANSPORT_SERIAL | DC_TRANSPORT_BLUETOOTH | DC_TRANSPORT_BLE, dc_filter_hw},
	{"Heinrichs Weikamp", "OSTC Plus",  DC_FAMILY_HW_OSTC3, 0x1A, DC_TRANSPORT_SERIAL | DC_TRANSPORT_BLUETOOTH | DC_TRANSPORT_BLE, dc_filter_hw},
	{"Heinrichs Weikamp", "OSTC 4",     DC_FAMILY_HW_OSTC3, 0x3B, DC_TRANSPORT_SERIAL | DC_TRANSPORT_BLUETOOTH | DC_TRANSPORT_BLE, dc_filter_hw},
	{"Heinrichs Weikamp", "OSTC cR",    DC_FAMILY_HW_OSTC3, 0x05, DC_TRANSPORT_SERIAL, NULL},
	{"Heinrichs Weikamp", "OSTC cR",    DC_FAMILY_HW_OSTC3, 0x07, DC_TRANSPORT_SERIAL, NULL},
	{"Heinrichs Weikamp", "OSTC Sport", DC_FAMILY_HW_OSTC3, 0x12, DC_TRANSPORT_SERIAL | DC_TRANSPORT_BLUETOOTH | DC_TRANSPORT_BLE, dc_filter_hw},
	{"Heinrichs Weikamp", "OSTC Sport", DC_FAMILY_HW_OSTC3, 0x13, DC_TRANSPORT_SERIAL | DC_TRANSPORT_BLUETOOTH | DC_TRANSPORT_BLE, dc_filter_hw},
	{"Heinrichs Weikamp", "OSTC 2 TR",  DC_FAMILY_HW_OSTC3, 0x33, DC_TRANSPORT_SERIAL | DC_TRANSPORT_BLUETOOTH | DC_TRANSPORT_BLE, dc_filter_hw},
	/* Cressi Edy */
	{"Tusa",   "IQ-700", DC_FAMILY_CRESSI_EDY, 0x05, DC_TRANSPORT_SERIAL, NULL},
	{"Cressi", "Edy",    DC_FAMILY_CRESSI_EDY, 0x08, DC_TRANSPORT_SERIAL, NULL},
	/* Cressi Leonardo */
	{"Cressi", "Leonardo", DC_FAMILY_CRESSI_LEONARDO, 1, DC_TRANSPORT_SERIAL, NULL},
	{"Cressi", "Giotto",   DC_FAMILY_CRESSI_LEONARDO, 4, DC_TRANSPORT_SERIAL, NULL},
	{"Cressi", "Newton",   DC_FAMILY_CRESSI_LEONARDO, 5, DC_TRANSPORT_SERIAL, NULL},
	{"Cressi", "Drake",    DC_FAMILY_CRESSI_LEONARDO, 6, DC_TRANSPORT_SERIAL, NULL},
	/* Cressi Goa */
	{"Cressi", "Cartesio", DC_FAMILY_CRESSI_GOA, 1, DC_TRANSPORT_SERIAL, NULL},
	{"Cressi", "Goa",      DC_FAMILY_CRESSI_GOA, 2, DC_TRANSPORT_SERIAL, NULL},
	/* Zeagle N2iTiON3 */
	{"Zeagle",    "N2iTiON3",   DC_FAMILY_ZEAGLE_N2ITION3, 0, DC_TRANSPORT_SERIAL, NULL},
	{"Apeks",     "Quantum X",  DC_FAMILY_ZEAGLE_N2ITION3, 0, DC_TRANSPORT_SERIAL, NULL},
	{"Dive Rite", "NiTek Trio", DC_FAMILY_ZEAGLE_N2ITION3, 0, DC_TRANSPORT_SERIAL, NULL},
	{"Scubapro",  "XTender 5",  DC_FAMILY_ZEAGLE_N2ITION3, 0, DC_TRANSPORT_SERIAL, NULL},
	/* Atomic Aquatics Cobalt */
	{"Atomic Aquatics", "Cobalt", DC_FAMILY_ATOMICS_COBALT, 0, DC_TRANSPORT_USB, NULL},
	{"Atomic Aquatics", "Cobalt 2", DC_FAMILY_ATOMICS_COBALT, 2, DC_TRANSPORT_USB, NULL},
	/* Shearwater Predator */
	{"Shearwater", "Predator", DC_FAMILY_SHEARWATER_PREDATOR, 2, DC_TRANSPORT_SERIAL | DC_TRANSPORT_BLUETOOTH, dc_filter_shearwater},
	/* Shearwater Petrel */
	{"Shearwater", "Petrel",    DC_FAMILY_SHEARWATER_PETREL, 3, DC_TRANSPORT_SERIAL | DC_TRANSPORT_BLUETOOTH, dc_filter_shearwater},
	{"Shearwater", "Petrel 2",  DC_FAMILY_SHEARWATER_PETREL, 3, DC_TRANSPORT_SERIAL | DC_TRANSPORT_BLUETOOTH | DC_TRANSPORT_BLE, dc_filter_shearwater},
	{"Shearwater", "Nerd",      DC_FAMILY_SHEARWATER_PETREL, 4, DC_TRANSPORT_SERIAL | DC_TRANSPORT_BLUETOOTH, dc_filter_shearwater},
	{"Shearwater", "Perdix",    DC_FAMILY_SHEARWATER_PETREL, 5, DC_TRANSPORT_SERIAL | DC_TRANSPORT_BLUETOOTH | DC_TRANSPORT_BLE, dc_filter_shearwater},
	{"Shearwater", "Perdix AI", DC_FAMILY_SHEARWATER_PETREL, 6, DC_TRANSPORT_BLE, dc_filter_shearwater},
	{"Shearwater", "Nerd 2",    DC_FAMILY_SHEARWATER_PETREL, 7, DC_TRANSPORT_BLE, dc_filter_shearwater},
	{"Shearwater", "Teric",     DC_FAMILY_SHEARWATER_PETREL, 8, DC_TRANSPORT_BLE, dc_filter_shearwater},
	/* Dive Rite NiTek Q */
	{"Dive Rite", "NiTek Q",   DC_FAMILY_DIVERITE_NITEKQ, 0, DC_TRANSPORT_SERIAL, NULL},
	/* Citizen Hyper Aqualand */
	{"Citizen", "Hyper Aqualand", DC_FAMILY_CITIZEN_AQUALAND, 0, DC_TRANSPORT_SERIAL, NULL},
	/* DiveSystem/Ratio iDive */
	{"DiveSystem", "Orca",          DC_FAMILY_DIVESYSTEM_IDIVE, 0x02, DC_TRANSPORT_SERIAL, NULL},
	{"DiveSystem", "iDive Pro",     DC_FAMILY_DIVESYSTEM_IDIVE, 0x03, DC_TRANSPORT_SERIAL, NULL},
	{"DiveSystem", "iDive DAN",     DC_FAMILY_DIVESYSTEM_IDIVE, 0x04, DC_TRANSPORT_SERIAL, NULL},
	{"DiveSystem", "iDive Tech",    DC_FAMILY_DIVESYSTEM_IDIVE, 0x05, DC_TRANSPORT_SERIAL, NULL},
	{"DiveSystem", "iDive Reb",     DC_FAMILY_DIVESYSTEM_IDIVE, 0x06, DC_TRANSPORT_SERIAL, NULL},
	{"DiveSystem", "iDive Stealth", DC_FAMILY_DIVESYSTEM_IDIVE, 0x07, DC_TRANSPORT_SERIAL, NULL},
	{"DiveSystem", "iDive Free",    DC_FAMILY_DIVESYSTEM_IDIVE, 0x08, DC_TRANSPORT_SERIAL, NULL},
	{"DiveSystem", "iDive Easy",    DC_FAMILY_DIVESYSTEM_IDIVE, 0x09, DC_TRANSPORT_SERIAL, NULL},
	{"DiveSystem", "iDive X3M",     DC_FAMILY_DIVESYSTEM_IDIVE, 0x0A, DC_TRANSPORT_SERIAL, NULL},
	{"DiveSystem", "iDive Deep",    DC_FAMILY_DIVESYSTEM_IDIVE, 0x0B, DC_TRANSPORT_SERIAL, NULL},
	{"Ratio",      "iX3M GPS Pro ", DC_FAMILY_DIVESYSTEM_IDIVE, 0x21, DC_TRANSPORT_SERIAL | DC_TRANSPORT_BLUETOOTH, dc_filter_divesystem},
	{"Ratio",      "iX3M GPS Easy", DC_FAMILY_DIVESYSTEM_IDIVE, 0x22, DC_TRANSPORT_SERIAL | DC_TRANSPORT_BLUETOOTH, dc_filter_divesystem},
	{"Ratio",      "iX3M GPS Deep", DC_FAMILY_DIVESYSTEM_IDIVE, 0x23, DC_TRANSPORT_SERIAL | DC_TRANSPORT_BLUETOOTH, dc_filter_divesystem},
	{"Ratio",      "iX3M GPS Tech+",DC_FAMILY_DIVESYSTEM_IDIVE, 0x24, DC_TRANSPORT_SERIAL | DC_TRANSPORT_BLUETOOTH, dc_filter_divesystem},
	{"Ratio",      "iX3M GPS Reb",  DC_FAMILY_DIVESYSTEM_IDIVE, 0x25, DC_TRANSPORT_SERIAL | DC_TRANSPORT_BLUETOOTH, dc_filter_divesystem},
	{"Ratio",      "iX3M GPS Fancy",DC_FAMILY_DIVESYSTEM_IDIVE, 0x26, DC_TRANSPORT_SERIAL | DC_TRANSPORT_BLUETOOTH, dc_filter_divesystem},
	{"Ratio",      "iX3M Pro Fancy",DC_FAMILY_DIVESYSTEM_IDIVE, 0x31, DC_TRANSPORT_SERIAL, NULL},
	{"Ratio",      "iX3M Pro Easy", DC_FAMILY_DIVESYSTEM_IDIVE, 0x32, DC_TRANSPORT_SERIAL, NULL},
	{"Ratio",      "iX3M Pro Pro",  DC_FAMILY_DIVESYSTEM_IDIVE, 0x33, DC_TRANSPORT_SERIAL, NULL},
	{"Ratio",      "iX3M Pro Deep", DC_FAMILY_DIVESYSTEM_IDIVE, 0x34, DC_TRANSPORT_SERIAL, NULL},
	{"Ratio",      "iX3M Pro Tech+",DC_FAMILY_DIVESYSTEM_IDIVE, 0x35, DC_TRANSPORT_SERIAL, NULL},
	{"Ratio",      "iX3M Pro Reb",  DC_FAMILY_DIVESYSTEM_IDIVE, 0x36, DC_TRANSPORT_SERIAL, NULL},
	{"Ratio",      "iDive Free",    DC_FAMILY_DIVESYSTEM_IDIVE, 0x40, DC_TRANSPORT_SERIAL, NULL},
	{"Ratio",      "iDive Fancy",   DC_FAMILY_DIVESYSTEM_IDIVE, 0x41, DC_TRANSPORT_SERIAL, NULL},
	{"Ratio",      "iDive Easy",    DC_FAMILY_DIVESYSTEM_IDIVE, 0x42, DC_TRANSPORT_SERIAL, NULL},
	{"Ratio",      "iDive Pro",     DC_FAMILY_DIVESYSTEM_IDIVE, 0x43, DC_TRANSPORT_SERIAL, NULL},
	{"Ratio",      "iDive Deep",    DC_FAMILY_DIVESYSTEM_IDIVE, 0x44, DC_TRANSPORT_SERIAL, NULL},
	{"Ratio",      "iDive Tech+",   DC_FAMILY_DIVESYSTEM_IDIVE, 0x45, DC_TRANSPORT_SERIAL, NULL},
	{"Ratio",      "iDive Reb",     DC_FAMILY_DIVESYSTEM_IDIVE, 0x46, DC_TRANSPORT_SERIAL, NULL},
	{"Ratio",      "iDive Color Free", DC_FAMILY_DIVESYSTEM_IDIVE, 0x50, DC_TRANSPORT_SERIAL, NULL},
	{"Ratio",      "iDive Color Fancy",DC_FAMILY_DIVESYSTEM_IDIVE, 0x51, DC_TRANSPORT_SERIAL, NULL},
	{"Ratio",      "iDive Color Easy", DC_FAMILY_DIVESYSTEM_IDIVE, 0x52, DC_TRANSPORT_SERIAL, NULL},
	{"Ratio",      "iDive Color Pro",  DC_FAMILY_DIVESYSTEM_IDIVE, 0x53, DC_TRANSPORT_SERIAL, NULL},
	{"Ratio",      "iDive Color Deep", DC_FAMILY_DIVESYSTEM_IDIVE, 0x54, DC_TRANSPORT_SERIAL, NULL},
	{"Ratio",      "iDive Color Tech+",DC_FAMILY_DIVESYSTEM_IDIVE, 0x55, DC_TRANSPORT_SERIAL, NULL},
	{"Ratio",      "iDive Color Reb",  DC_FAMILY_DIVESYSTEM_IDIVE, 0x56, DC_TRANSPORT_SERIAL, NULL},
	{"Seac",       "Jack",          DC_FAMILY_DIVESYSTEM_IDIVE, 0x1000, DC_TRANSPORT_SERIAL, NULL},
	{"Seac",       "Guru",          DC_FAMILY_DIVESYSTEM_IDIVE, 0x1002, DC_TRANSPORT_SERIAL, NULL},
	/* Cochran Commander */
	{"Cochran", "Commander TM", DC_FAMILY_COCHRAN_COMMANDER, 0, DC_TRANSPORT_SERIAL, NULL},
	{"Cochran", "Commander I",  DC_FAMILY_COCHRAN_COMMANDER, 1, DC_TRANSPORT_SERIAL, NULL},
	{"Cochran", "Commander II", DC_FAMILY_COCHRAN_COMMANDER, 2, DC_TRANSPORT_SERIAL, NULL},
	{"Cochran", "EMC-14",       DC_FAMILY_COCHRAN_COMMANDER, 3, DC_TRANSPORT_SERIAL, NULL},
	{"Cochran", "EMC-16",       DC_FAMILY_COCHRAN_COMMANDER, 4, DC_TRANSPORT_SERIAL, NULL},
	{"Cochran", "EMC-20H",      DC_FAMILY_COCHRAN_COMMANDER, 5, DC_TRANSPORT_SERIAL, NULL},
	/* Tecdiving DiveComputer.eu */
	{"Tecdiving", "DiveComputer.eu", DC_FAMILY_TECDIVING_DIVECOMPUTEREU, 0, DC_TRANSPORT_SERIAL | DC_TRANSPORT_BLUETOOTH, dc_filter_tecdiving},
	/* Garmin */
	{"Garmin", "Descent Mk1", DC_FAMILY_GARMIN, 2859, DC_TRANSPORT_USBSTORAGE, dc_filter_garmin},
};

static int
dc_match_name (const void *key, const void *value)
{
	const char *k = (const char *) key;
	const char *v = *(const char * const *) value;

	return strcasecmp (k, v) == 0;
}

static int
dc_match_prefix (const void *key, const void *value)
{
	const char *k = (const char *) key;
	const char *v = *(const char * const *) value;

	return strncasecmp (k, v, strlen (v)) == 0;
}

static int
dc_match_devname (const void *key, const void *value)
{
	const char *k = (const char *) key;
	const char *v = *(const char * const *) value;

	return strncmp (k, v, strlen (v)) == 0;
}

static int
dc_match_usb (const void *key, const void *value)
{
	const dc_usb_desc_t *k = (const dc_usb_desc_t *) key;
	const dc_usb_desc_t *v = (const dc_usb_desc_t *) value;

	return k->vid == v->vid && k->pid == v->pid;
}

static int
dc_match_number_with_prefix (const void *key, const void *value)
{
	const char *str = (const char *) key;
	const char *prefix = *(const char * const *) value;

	size_t n = strlen (prefix);

	if (strncmp (str, prefix, n) != 0) {
		return 0;
	}

	while (str[n] != 0) {
		const char c = str[n];
		if (c < '0' || c > '9') {
			return 0;
		}
		n++;
	}

	return 1;
}

static int
dc_filter_internal (const void *key, const void *values, size_t count, size_t size, dc_match_t match)
{
	if (key == NULL)
		return 0;

	for (size_t i = 0; i < count; ++i) {
		if (match (key, (const unsigned char *) values + i * size)) {
			return 1;
		}
	}

	return count == 0;
}

static const char * const rfcomm[] = {
#if defined (__linux__)
	"/dev/rfcomm",
#endif
	NULL
};

static int dc_filter_uwatec (dc_transport_t transport, const void *userdata)
{
	static const char * const irda[] = {
		"Aladin Smart Com",
		"Aladin Smart Pro",
		"Aladin Smart Tec",
		"Aladin Smart Z",
		"Uwatec Aladin",
		"UWATEC Galileo",
		"UWATEC Galileo Sol",
	};
	static const dc_usb_desc_t usbhid[] = {
		{0x2e6c, 0x3201}, // G2
		{0x2e6c, 0x3211}, // G2 Console
		{0x2e6c, 0x4201}, // G2 HUD
		{0xc251, 0x2006}, // Aladin Square
	};
	static const char * const bluetooth[] = {
		"G2",
		"Aladin",
		"HUD",
	};

	if (transport == DC_TRANSPORT_IRDA) {
		return DC_FILTER_INTERNAL (userdata, irda, 0, dc_match_name);
	} else if (transport == DC_TRANSPORT_USBHID) {
		return DC_FILTER_INTERNAL (userdata, usbhid, 0, dc_match_usb);
	} else if (transport == DC_TRANSPORT_BLE) {
		return DC_FILTER_INTERNAL (userdata, bluetooth, 0, dc_match_name);
	}

	return 1;
}

static int dc_filter_suunto (dc_transport_t transport, const void *userdata)
{
	static const dc_usb_desc_t usbhid[] = {
		{0x1493, 0x0030}, // Eon Steel
		{0x1493, 0x0033}, // Eon Core
		{0x1493, 0x0035}, // D5
	};
	static const char * const bluetooth[] = {
		"EON Steel",
		"EON Core",
		"Suunto D5",
	};

	if (transport == DC_TRANSPORT_USBHID) {
		return DC_FILTER_INTERNAL (userdata, usbhid, 0, dc_match_usb);
	} else if (transport == DC_TRANSPORT_BLE) {
<<<<<<< HEAD
		// This won't work for the D5 - the serial number is in the name,
		// and that's not how dc_filter_internal_name() works
		return dc_filter_internal_name ((const char *) userdata, bluetooth, C_ARRAY_SIZE(bluetooth));
=======
		return DC_FILTER_INTERNAL (userdata, bluetooth, 0, dc_match_name);
>>>>>>> d5aa15c1
	}

	return 1;
}

static int dc_filter_hw (dc_transport_t transport, const void *userdata)
{
	static const char * const bluetooth[] = {
		"OSTC",
		"FROG",
	};

	if (transport == DC_TRANSPORT_BLUETOOTH || transport == DC_TRANSPORT_BLE) {
		return DC_FILTER_INTERNAL (userdata, bluetooth, 0, dc_match_prefix);
	} else if (transport == DC_TRANSPORT_SERIAL) {
		return DC_FILTER_INTERNAL (userdata, rfcomm, 1, dc_match_devname);
	}

	return 1;
}

static int dc_filter_shearwater (dc_transport_t transport, const void *userdata)
{
	static const char * const bluetooth[] = {
		"Predator",
		"Petrel",
		"Nerd",
		"Perdix",
		"Teric",
	};

	if (transport == DC_TRANSPORT_BLUETOOTH || transport == DC_TRANSPORT_BLE) {
		return DC_FILTER_INTERNAL (userdata, bluetooth, 0, dc_match_name);
	} else if (transport == DC_TRANSPORT_SERIAL) {
		return DC_FILTER_INTERNAL (userdata, rfcomm, 1, dc_match_devname);
	}

	return 1;
}

static int dc_filter_tecdiving (dc_transport_t transport, const void *userdata)
{
	static const char * const bluetooth[] = {
		"DiveComputer",
	};

	if (transport == DC_TRANSPORT_BLUETOOTH) {
		return DC_FILTER_INTERNAL (userdata, bluetooth, 0, dc_match_name);
	} else if (transport == DC_TRANSPORT_SERIAL) {
		return DC_FILTER_INTERNAL (userdata, rfcomm, 1, dc_match_devname);
	}

	return 1;
}

static int dc_filter_garmin (dc_transport_t transport, const void *userdata)
{
	static const dc_usb_desc_t usbhid[] = {
		{0x091e, 0x2b2b}, // Garmin Descent Mk1
	};

	if (transport == DC_TRANSPORT_USBSTORAGE) {
		return dc_filter_internal_usb ((const dc_usb_desc_t *) userdata, usbhid, C_ARRAY_SIZE(usbhid));
	}

	return 1;
}

static int dc_filter_mares (dc_transport_t transport, const void *userdata)
{
	static const char * const bluetooth[] = {
		"Mares bluelink pro",
	};

	if (transport == DC_TRANSPORT_BLE) {
		return DC_FILTER_INTERNAL (userdata, bluetooth, 0, dc_match_name);
	}

	return 1;
}

static int dc_filter_divesystem (dc_transport_t transport, const void *userdata)
{
	static const char * const bluetooth[] = {
		"DS",
	};

	if (transport == DC_TRANSPORT_BLUETOOTH) {
		return DC_FILTER_INTERNAL (userdata, bluetooth, 0, dc_match_number_with_prefix);
	}

	return 1;
}

dc_status_t
dc_descriptor_iterator (dc_iterator_t **out)
{
	dc_descriptor_iterator_t *iterator = NULL;

	if (out == NULL)
		return DC_STATUS_INVALIDARGS;

	iterator = (dc_descriptor_iterator_t *) dc_iterator_allocate (NULL, &dc_descriptor_iterator_vtable);
	if (iterator == NULL)
		return DC_STATUS_NOMEMORY;

	iterator->current = 0;

	*out = (dc_iterator_t *) iterator;

	return DC_STATUS_SUCCESS;
}

static dc_status_t
dc_descriptor_iterator_next (dc_iterator_t *abstract, void *out)
{
	dc_descriptor_iterator_t *iterator = (dc_descriptor_iterator_t *) abstract;
	dc_descriptor_t **item = (dc_descriptor_t **) out;

	if (iterator->current >= C_ARRAY_SIZE (g_descriptors))
		return DC_STATUS_DONE;

	/*
	 * The explicit cast from a const to a non-const pointer is safe here. The
	 * public interface doesn't support write access, and therefore descriptor
	 * objects are always read-only. However, the cast allows to return a direct
	 * reference to the entries in the table, avoiding the overhead of
	 * allocating (and freeing) memory for a deep copy.
	 */
	*item = (dc_descriptor_t *) &g_descriptors[iterator->current++];

	return DC_STATUS_SUCCESS;
}

void
dc_descriptor_free (dc_descriptor_t *descriptor)
{
	return;
}

const char *
dc_descriptor_get_vendor (dc_descriptor_t *descriptor)
{
	if (descriptor == NULL)
		return NULL;

	return descriptor->vendor;
}

const char *
dc_descriptor_get_product (dc_descriptor_t *descriptor)
{
	if (descriptor == NULL)
		return NULL;

	return descriptor->product;
}

dc_family_t
dc_descriptor_get_type (dc_descriptor_t *descriptor)
{
	if (descriptor == NULL)
		return DC_FAMILY_NULL;

	return descriptor->type;
}

unsigned int
dc_descriptor_get_model (dc_descriptor_t *descriptor)
{
	if (descriptor == NULL)
		return 0;

	return descriptor->model;
}

unsigned int
dc_descriptor_get_transports (dc_descriptor_t *descriptor)
{
	if (descriptor == NULL)
		return DC_TRANSPORT_NONE;

	return descriptor->transports;
}

dc_filter_t
dc_descriptor_get_filter (dc_descriptor_t *descriptor)
{
	if (descriptor == NULL)
		return NULL;

	return descriptor->filter;
}<|MERGE_RESOLUTION|>--- conflicted
+++ resolved
@@ -239,13 +239,9 @@
 	{"Aqualung", "i200",                DC_FAMILY_OCEANIC_ATOM2, 0x4646, DC_TRANSPORT_SERIAL, NULL},
 	{"Aqualung", "i300C",               DC_FAMILY_OCEANIC_ATOM2, 0x4648, DC_TRANSPORT_SERIAL | DC_TRANSPORT_BLE, NULL},
 	{"Aqualung", "i100",                DC_FAMILY_OCEANIC_ATOM2, 0x464E, DC_TRANSPORT_SERIAL, NULL},
-<<<<<<< HEAD
 	{"Aqualung", "i770R",               DC_FAMILY_OCEANIC_ATOM2, 0x4651, DC_TRANSPORT_SERIAL | DC_TRANSPORT_BLE, NULL},
+	{"Aqualung", "i550C",               DC_FAMILY_OCEANIC_ATOM2, 0x4652, DC_TRANSPORT_SERIAL | DC_TRANSPORT_BLE, NULL},
 	{"Oceanic", "Geo 4.0",              DC_FAMILY_OCEANIC_ATOM2, 0x4653, DC_TRANSPORT_SERIAL | DC_TRANSPORT_BLE, NULL},
-=======
-	{"Aqualung", "i770R",               DC_FAMILY_OCEANIC_ATOM2, 0x4651, DC_TRANSPORT_SERIAL, NULL},
-	{"Aqualung", "i550C",               DC_FAMILY_OCEANIC_ATOM2, 0x4652, DC_TRANSPORT_SERIAL, NULL},
->>>>>>> d5aa15c1
 	/* Mares Nemo */
 	{"Mares", "Nemo",         DC_FAMILY_MARES_NEMO, 0, DC_TRANSPORT_SERIAL, NULL},
 	{"Mares", "Nemo Steel",   DC_FAMILY_MARES_NEMO, 0, DC_TRANSPORT_SERIAL, NULL},
@@ -510,13 +506,7 @@
 	if (transport == DC_TRANSPORT_USBHID) {
 		return DC_FILTER_INTERNAL (userdata, usbhid, 0, dc_match_usb);
 	} else if (transport == DC_TRANSPORT_BLE) {
-<<<<<<< HEAD
-		// This won't work for the D5 - the serial number is in the name,
-		// and that's not how dc_filter_internal_name() works
-		return dc_filter_internal_name ((const char *) userdata, bluetooth, C_ARRAY_SIZE(bluetooth));
-=======
-		return DC_FILTER_INTERNAL (userdata, bluetooth, 0, dc_match_name);
->>>>>>> d5aa15c1
+		return DC_FILTER_INTERNAL (userdata, bluetooth, 0, dc_match_prefix);
 	}
 
 	return 1;
@@ -579,7 +569,7 @@
 	};
 
 	if (transport == DC_TRANSPORT_USBSTORAGE) {
-		return dc_filter_internal_usb ((const dc_usb_desc_t *) userdata, usbhid, C_ARRAY_SIZE(usbhid));
+		return DC_FILTER_INTERNAL (userdata, usbhid, 0, dc_match_usb);
 	}
 
 	return 1;
