/*
 * libdivecomputer
 *
 * Copyright (C) 2012 Jef Driesen
 *
 * This library is free software; you can redistribute it and/or
 * modify it under the terms of the GNU Lesser General Public
 * License as published by the Free Software Foundation; either
 * version 2.1 of the License, or (at your option) any later version.
 *
 * This library is distributed in the hope that it will be useful,
 * but WITHOUT ANY WARRANTY; without even the implied warranty of
 * MERCHANTABILITY or FITNESS FOR A PARTICULAR PURPOSE.  See the GNU
 * Lesser General Public License for more details.
 *
 * You should have received a copy of the GNU Lesser General Public
 * License along with this library; if not, write to the Free Software
 * Foundation, Inc., 51 Franklin Street, Fifth Floor, Boston,
 * MA 02110-1301 USA
 */

#include <stddef.h>
#include <stdlib.h>
#include <string.h>

#include "descriptor-private.h"
#include "iterator-private.h"
#include "platform.h"

#define C_ARRAY_SIZE(array) (sizeof (array) / sizeof *(array))

static int dc_filter_uwatec (dc_transport_t transport, const void *userdata);
static int dc_filter_suunto (dc_transport_t transport, const void *userdata);
static int dc_filter_shearwater (dc_transport_t transport, const void *userdata);
static int dc_filter_hw (dc_transport_t transport, const void *userdata);
static int dc_filter_tecdiving (dc_transport_t transport, const void *userdata);
<<<<<<< HEAD
static int dc_filter_garmin (dc_transport_t transport, const void *userdata);
=======
static int dc_filter_mares (dc_transport_t transport, const void *userdata);
>>>>>>> 019a98f8

static dc_status_t dc_descriptor_iterator_next (dc_iterator_t *iterator, void *item);

struct dc_descriptor_t {
	const char *vendor;
	const char *product;
	dc_family_t type;
	unsigned int model;
	unsigned int transports;
	dc_filter_t filter;
};

typedef struct dc_descriptor_iterator_t {
	dc_iterator_t base;
	size_t current;
} dc_descriptor_iterator_t;

static const dc_iterator_vtable_t dc_descriptor_iterator_vtable = {
	sizeof(dc_descriptor_iterator_t),
	dc_descriptor_iterator_next,
	NULL,
};

/*
 * The model numbers in the table are the actual model numbers reported by the
 * device. For devices where there is no model number available (or known), an
 * artifical number (starting at zero) is assigned.  If the model number isn't
 * actually used to identify individual models, identical values are assigned.
 */

static const dc_descriptor_t g_descriptors[] = {
	/* Suunto Solution */
	{"Suunto", "Solution", DC_FAMILY_SUUNTO_SOLUTION, 0, DC_TRANSPORT_SERIAL, NULL},
	/* Suunto Eon */
	{"Suunto", "Eon",             DC_FAMILY_SUUNTO_EON, 0, DC_TRANSPORT_SERIAL, NULL},
	{"Suunto", "Solution Alpha",  DC_FAMILY_SUUNTO_EON, 0, DC_TRANSPORT_SERIAL, NULL},
	{"Suunto", "Solution Nitrox", DC_FAMILY_SUUNTO_EON, 0, DC_TRANSPORT_SERIAL, NULL},
	/* Suunto Vyper */
	{"Suunto", "Spyder",   DC_FAMILY_SUUNTO_VYPER, 0x01, DC_TRANSPORT_SERIAL, NULL},
	{"Suunto", "Stinger",  DC_FAMILY_SUUNTO_VYPER, 0x03, DC_TRANSPORT_SERIAL, NULL},
	{"Suunto", "Mosquito", DC_FAMILY_SUUNTO_VYPER, 0x04, DC_TRANSPORT_SERIAL, NULL},
	{"Suunto", "D3",       DC_FAMILY_SUUNTO_VYPER, 0x05, DC_TRANSPORT_SERIAL, NULL},
	{"Suunto", "Vyper",    DC_FAMILY_SUUNTO_VYPER, 0x0A, DC_TRANSPORT_SERIAL, NULL},
	{"Suunto", "Vytec",    DC_FAMILY_SUUNTO_VYPER, 0X0B, DC_TRANSPORT_SERIAL, NULL},
	{"Suunto", "Cobra",    DC_FAMILY_SUUNTO_VYPER, 0X0C, DC_TRANSPORT_SERIAL, NULL},
	{"Suunto", "Gekko",    DC_FAMILY_SUUNTO_VYPER, 0X0D, DC_TRANSPORT_SERIAL, NULL},
	{"Suunto", "Zoop",     DC_FAMILY_SUUNTO_VYPER, 0x16, DC_TRANSPORT_SERIAL, NULL},
	/* Suunto Vyper 2 */
	{"Suunto", "Vyper 2",   DC_FAMILY_SUUNTO_VYPER2, 0x10, DC_TRANSPORT_SERIAL, NULL},
	{"Suunto", "Cobra 2",   DC_FAMILY_SUUNTO_VYPER2, 0x11, DC_TRANSPORT_SERIAL, NULL},
	{"Suunto", "Vyper Air", DC_FAMILY_SUUNTO_VYPER2, 0x13, DC_TRANSPORT_SERIAL, NULL},
	{"Suunto", "Cobra 3",   DC_FAMILY_SUUNTO_VYPER2, 0x14, DC_TRANSPORT_SERIAL, NULL},
	{"Suunto", "HelO2",     DC_FAMILY_SUUNTO_VYPER2, 0x15, DC_TRANSPORT_SERIAL, NULL},
	/* Suunto D9 */
	{"Suunto", "D9",         DC_FAMILY_SUUNTO_D9, 0x0E, DC_TRANSPORT_SERIAL, NULL},
	{"Suunto", "D6",         DC_FAMILY_SUUNTO_D9, 0x0F, DC_TRANSPORT_SERIAL, NULL},
	{"Suunto", "D4",         DC_FAMILY_SUUNTO_D9, 0x12, DC_TRANSPORT_SERIAL, NULL},
	{"Suunto", "D4i",        DC_FAMILY_SUUNTO_D9, 0x19, DC_TRANSPORT_SERIAL, NULL},
	{"Suunto", "D6i",        DC_FAMILY_SUUNTO_D9, 0x1A, DC_TRANSPORT_SERIAL, NULL},
	{"Suunto", "D9tx",       DC_FAMILY_SUUNTO_D9, 0x1B, DC_TRANSPORT_SERIAL, NULL},
	{"Suunto", "DX",         DC_FAMILY_SUUNTO_D9, 0x1C, DC_TRANSPORT_SERIAL, NULL},
	{"Suunto", "Vyper Novo", DC_FAMILY_SUUNTO_D9, 0x1D, DC_TRANSPORT_SERIAL, NULL},
	{"Suunto", "Zoop Novo",  DC_FAMILY_SUUNTO_D9, 0x1E, DC_TRANSPORT_SERIAL, NULL},
	{"Suunto", "D4f",        DC_FAMILY_SUUNTO_D9, 0x20, DC_TRANSPORT_SERIAL, NULL},
	/* Suunto EON Steel */
	{"Suunto", "EON Steel", DC_FAMILY_SUUNTO_EONSTEEL, 0, DC_TRANSPORT_USBHID | DC_TRANSPORT_BLE, dc_filter_suunto},
	{"Suunto", "EON Core",  DC_FAMILY_SUUNTO_EONSTEEL, 1, DC_TRANSPORT_USBHID | DC_TRANSPORT_BLE, dc_filter_suunto},
	/* Uwatec Aladin */
	{"Uwatec", "Aladin Air Twin",     DC_FAMILY_UWATEC_ALADIN, 0x1C, DC_TRANSPORT_SERIAL, NULL},
	{"Uwatec", "Aladin Sport Plus",   DC_FAMILY_UWATEC_ALADIN, 0x3E, DC_TRANSPORT_SERIAL, NULL},
	{"Uwatec", "Aladin Pro",          DC_FAMILY_UWATEC_ALADIN, 0x3F, DC_TRANSPORT_SERIAL, NULL},
	{"Uwatec", "Aladin Air Z",        DC_FAMILY_UWATEC_ALADIN, 0x44, DC_TRANSPORT_SERIAL, NULL},
	{"Uwatec", "Aladin Air Z O2",     DC_FAMILY_UWATEC_ALADIN, 0xA4, DC_TRANSPORT_SERIAL, NULL},
	{"Uwatec", "Aladin Air Z Nitrox", DC_FAMILY_UWATEC_ALADIN, 0xF4, DC_TRANSPORT_SERIAL, NULL},
	{"Uwatec", "Aladin Pro Ultra",    DC_FAMILY_UWATEC_ALADIN, 0xFF, DC_TRANSPORT_SERIAL, NULL},
	/* Uwatec Memomouse */
	{"Uwatec", "Memomouse", DC_FAMILY_UWATEC_MEMOMOUSE, 0, DC_TRANSPORT_SERIAL, NULL},
	/* Uwatec Smart */
	{"Uwatec",   "Smart Pro",           DC_FAMILY_UWATEC_SMART, 0x10, DC_TRANSPORT_IRDA, dc_filter_uwatec},
	{"Uwatec",   "Galileo Sol",         DC_FAMILY_UWATEC_SMART, 0x11, DC_TRANSPORT_IRDA, dc_filter_uwatec},
	{"Uwatec",   "Galileo Luna",        DC_FAMILY_UWATEC_SMART, 0x11, DC_TRANSPORT_IRDA, dc_filter_uwatec},
	{"Uwatec",   "Galileo Terra",       DC_FAMILY_UWATEC_SMART, 0x11, DC_TRANSPORT_IRDA, dc_filter_uwatec},
	{"Uwatec",   "Aladin Tec",          DC_FAMILY_UWATEC_SMART, 0x12, DC_TRANSPORT_IRDA, dc_filter_uwatec},
	{"Uwatec",   "Aladin Prime",        DC_FAMILY_UWATEC_SMART, 0x12, DC_TRANSPORT_IRDA, dc_filter_uwatec},
	{"Uwatec",   "Aladin Tec 2G",       DC_FAMILY_UWATEC_SMART, 0x13, DC_TRANSPORT_IRDA, dc_filter_uwatec},
	{"Uwatec",   "Aladin 2G",           DC_FAMILY_UWATEC_SMART, 0x13, DC_TRANSPORT_IRDA, dc_filter_uwatec},
	{"Subgear",  "XP-10",               DC_FAMILY_UWATEC_SMART, 0x13, DC_TRANSPORT_IRDA, dc_filter_uwatec},
	{"Uwatec",   "Smart Com",           DC_FAMILY_UWATEC_SMART, 0x14, DC_TRANSPORT_IRDA, dc_filter_uwatec},
	{"Uwatec",   "Aladin 2G",           DC_FAMILY_UWATEC_SMART, 0x15, DC_TRANSPORT_IRDA, dc_filter_uwatec},
	{"Uwatec",   "Aladin Tec 3G",       DC_FAMILY_UWATEC_SMART, 0x15, DC_TRANSPORT_IRDA, dc_filter_uwatec},
	{"Uwatec",   "Aladin Sport",        DC_FAMILY_UWATEC_SMART, 0x15, DC_TRANSPORT_IRDA, dc_filter_uwatec},
	{"Subgear",  "XP-3G",               DC_FAMILY_UWATEC_SMART, 0x15, DC_TRANSPORT_IRDA, dc_filter_uwatec},
	{"Scubapro", "Aladin Sport Matrix", DC_FAMILY_UWATEC_SMART, 0x17, DC_TRANSPORT_BLE, dc_filter_uwatec},
	{"Uwatec",   "Smart Tec",           DC_FAMILY_UWATEC_SMART, 0x18, DC_TRANSPORT_IRDA, dc_filter_uwatec},
	{"Uwatec",   "Galileo Trimix",      DC_FAMILY_UWATEC_SMART, 0x19, DC_TRANSPORT_IRDA, dc_filter_uwatec},
	{"Uwatec",   "Smart Z",             DC_FAMILY_UWATEC_SMART, 0x1C, DC_TRANSPORT_IRDA, dc_filter_uwatec},
	{"Subgear",  "XP Air",              DC_FAMILY_UWATEC_SMART, 0x1C, DC_TRANSPORT_IRDA, dc_filter_uwatec},
	{"Scubapro", "Meridian",            DC_FAMILY_UWATEC_SMART, 0x20, DC_TRANSPORT_SERIAL, NULL},
	{"Scubapro", "Mantis",              DC_FAMILY_UWATEC_SMART, 0x20, DC_TRANSPORT_SERIAL, NULL},
	{"Scubapro", "Aladin Square",       DC_FAMILY_UWATEC_SMART, 0x22, DC_TRANSPORT_USBHID, dc_filter_uwatec},
	{"Scubapro", "Chromis",             DC_FAMILY_UWATEC_SMART, 0x24, DC_TRANSPORT_SERIAL, NULL},
	{"Scubapro", "Mantis 2",            DC_FAMILY_UWATEC_SMART, 0x26, DC_TRANSPORT_SERIAL, NULL},
	{"Scubapro", "G2",                  DC_FAMILY_UWATEC_SMART, 0x32, DC_TRANSPORT_USBHID | DC_TRANSPORT_BLE, dc_filter_uwatec},
	{"Scubapro", "G2 Console",          DC_FAMILY_UWATEC_SMART, 0x32, DC_TRANSPORT_USBHID | DC_TRANSPORT_BLE, dc_filter_uwatec},
	/* Reefnet */
	{"Reefnet", "Sensus",       DC_FAMILY_REEFNET_SENSUS, 1, DC_TRANSPORT_SERIAL, NULL},
	{"Reefnet", "Sensus Pro",   DC_FAMILY_REEFNET_SENSUSPRO, 2, DC_TRANSPORT_SERIAL, NULL},
	{"Reefnet", "Sensus Ultra", DC_FAMILY_REEFNET_SENSUSULTRA, 3, DC_TRANSPORT_SERIAL, NULL},
	/* Oceanic VT Pro */
	{"Aeris",    "500 AI",     DC_FAMILY_OCEANIC_VTPRO, 0x4151, DC_TRANSPORT_SERIAL, NULL},
	{"Oceanic",  "Versa Pro",  DC_FAMILY_OCEANIC_VTPRO, 0x4155, DC_TRANSPORT_SERIAL, NULL},
	{"Aeris",    "Atmos 2",    DC_FAMILY_OCEANIC_VTPRO, 0x4158, DC_TRANSPORT_SERIAL, NULL},
	{"Oceanic",  "Pro Plus 2", DC_FAMILY_OCEANIC_VTPRO, 0x4159, DC_TRANSPORT_SERIAL, NULL},
	{"Aeris",    "Atmos AI",   DC_FAMILY_OCEANIC_VTPRO, 0x4244, DC_TRANSPORT_SERIAL, NULL},
	{"Oceanic",  "VT Pro",     DC_FAMILY_OCEANIC_VTPRO, 0x4245, DC_TRANSPORT_SERIAL, NULL},
	{"Sherwood", "Wisdom",     DC_FAMILY_OCEANIC_VTPRO, 0x4246, DC_TRANSPORT_SERIAL, NULL},
	{"Aeris",    "Elite",      DC_FAMILY_OCEANIC_VTPRO, 0x424F, DC_TRANSPORT_SERIAL, NULL},
	/* Oceanic Veo 250 */
	{"Genesis", "React Pro", DC_FAMILY_OCEANIC_VEO250, 0x4247, DC_TRANSPORT_SERIAL, NULL},
	{"Oceanic", "Veo 200",   DC_FAMILY_OCEANIC_VEO250, 0x424B, DC_TRANSPORT_SERIAL, NULL},
	{"Oceanic", "Veo 250",   DC_FAMILY_OCEANIC_VEO250, 0x424C, DC_TRANSPORT_SERIAL, NULL},
	{"Seemann", "XP5",       DC_FAMILY_OCEANIC_VEO250, 0x4251, DC_TRANSPORT_SERIAL, NULL},
	{"Oceanic", "Veo 180",   DC_FAMILY_OCEANIC_VEO250, 0x4252, DC_TRANSPORT_SERIAL, NULL},
	{"Aeris",   "XR-2",      DC_FAMILY_OCEANIC_VEO250, 0x4255, DC_TRANSPORT_SERIAL, NULL},
	{"Sherwood", "Insight",  DC_FAMILY_OCEANIC_VEO250, 0x425A, DC_TRANSPORT_SERIAL, NULL},
	{"Hollis",  "DG02",      DC_FAMILY_OCEANIC_VEO250, 0x4352, DC_TRANSPORT_SERIAL, NULL},
	/* Oceanic Atom 2.0 */
	{"Oceanic",  "Atom 1.0",            DC_FAMILY_OCEANIC_ATOM2, 0x4250, DC_TRANSPORT_SERIAL, NULL},
	{"Aeris",    "Epic",                DC_FAMILY_OCEANIC_ATOM2, 0x4257, DC_TRANSPORT_SERIAL, NULL},
	{"Oceanic",  "VT3",                 DC_FAMILY_OCEANIC_ATOM2, 0x4258, DC_TRANSPORT_SERIAL, NULL},
	{"Aeris",    "Elite T3",            DC_FAMILY_OCEANIC_ATOM2, 0x4259, DC_TRANSPORT_SERIAL, NULL},
	{"Oceanic",  "Atom 2.0",            DC_FAMILY_OCEANIC_ATOM2, 0x4342, DC_TRANSPORT_SERIAL, NULL},
	{"Oceanic",  "Geo",                 DC_FAMILY_OCEANIC_ATOM2, 0x4344, DC_TRANSPORT_SERIAL, NULL},
	{"Aeris",    "Manta",               DC_FAMILY_OCEANIC_ATOM2, 0x4345, DC_TRANSPORT_SERIAL, NULL},
	{"Aeris",    "XR-1 NX",             DC_FAMILY_OCEANIC_ATOM2, 0x4346, DC_TRANSPORT_SERIAL, NULL},
	{"Oceanic",  "Datamask",            DC_FAMILY_OCEANIC_ATOM2, 0x4347, DC_TRANSPORT_SERIAL, NULL},
	{"Aeris",    "Compumask",           DC_FAMILY_OCEANIC_ATOM2, 0x4348, DC_TRANSPORT_SERIAL, NULL},
	{"Aeris",    "F10",                 DC_FAMILY_OCEANIC_ATOM2, 0x434D, DC_TRANSPORT_SERIAL, NULL},
	{"Oceanic",  "OC1",                 DC_FAMILY_OCEANIC_ATOM2, 0x434E, DC_TRANSPORT_SERIAL, NULL},
	{"Sherwood", "Wisdom 2",            DC_FAMILY_OCEANIC_ATOM2, 0x4350, DC_TRANSPORT_SERIAL, NULL},
	{"Sherwood", "Insight 2",           DC_FAMILY_OCEANIC_ATOM2, 0x4353, DC_TRANSPORT_SERIAL, NULL},
	{"Genesis",  "React Pro White",     DC_FAMILY_OCEANIC_ATOM2, 0x4354, DC_TRANSPORT_SERIAL, NULL},
	{"Tusa",     "Element II (IQ-750)", DC_FAMILY_OCEANIC_ATOM2, 0x4357, DC_TRANSPORT_SERIAL, NULL},
	{"Oceanic",  "Veo 1.0",             DC_FAMILY_OCEANIC_ATOM2, 0x4358, DC_TRANSPORT_SERIAL, NULL},
	{"Oceanic",  "Veo 2.0",             DC_FAMILY_OCEANIC_ATOM2, 0x4359, DC_TRANSPORT_SERIAL, NULL},
	{"Oceanic",  "Veo 3.0",             DC_FAMILY_OCEANIC_ATOM2, 0x435A, DC_TRANSPORT_SERIAL, NULL},
	{"Tusa",     "Zen (IQ-900)",        DC_FAMILY_OCEANIC_ATOM2, 0x4441, DC_TRANSPORT_SERIAL, NULL},
	{"Tusa",     "Zen Air (IQ-950)",    DC_FAMILY_OCEANIC_ATOM2, 0x4442, DC_TRANSPORT_SERIAL, NULL},
	{"Aeris",    "Atmos AI 2",          DC_FAMILY_OCEANIC_ATOM2, 0x4443, DC_TRANSPORT_SERIAL, NULL},
	{"Oceanic",  "Pro Plus 2.1",        DC_FAMILY_OCEANIC_ATOM2, 0x4444, DC_TRANSPORT_SERIAL, NULL},
	{"Oceanic",  "Geo 2.0",             DC_FAMILY_OCEANIC_ATOM2, 0x4446, DC_TRANSPORT_SERIAL, NULL},
	{"Oceanic",  "VT4",                 DC_FAMILY_OCEANIC_ATOM2, 0x4447, DC_TRANSPORT_SERIAL, NULL},
	{"Oceanic",  "OC1",                 DC_FAMILY_OCEANIC_ATOM2, 0x4449, DC_TRANSPORT_SERIAL, NULL},
	{"Beuchat",  "Voyager 2G",          DC_FAMILY_OCEANIC_ATOM2, 0x444B, DC_TRANSPORT_SERIAL, NULL},
	{"Oceanic",  "Atom 3.0",            DC_FAMILY_OCEANIC_ATOM2, 0x444C, DC_TRANSPORT_SERIAL, NULL},
	{"Hollis",   "DG03",                DC_FAMILY_OCEANIC_ATOM2, 0x444D, DC_TRANSPORT_SERIAL, NULL},
	{"Oceanic",  "OCS",                 DC_FAMILY_OCEANIC_ATOM2, 0x4450, DC_TRANSPORT_SERIAL, NULL},
	{"Oceanic",  "OC1",                 DC_FAMILY_OCEANIC_ATOM2, 0x4451, DC_TRANSPORT_SERIAL, NULL},
	{"Oceanic",  "VT 4.1",              DC_FAMILY_OCEANIC_ATOM2, 0x4452, DC_TRANSPORT_SERIAL, NULL},
	{"Aeris",    "Epic",                DC_FAMILY_OCEANIC_ATOM2, 0x4453, DC_TRANSPORT_SERIAL, NULL},
	{"Aeris",    "Elite T3",            DC_FAMILY_OCEANIC_ATOM2, 0x4455, DC_TRANSPORT_SERIAL, NULL},
	{"Oceanic",  "Atom 3.1",            DC_FAMILY_OCEANIC_ATOM2, 0x4456, DC_TRANSPORT_SERIAL, NULL},
	{"Aeris",    "A300 AI",             DC_FAMILY_OCEANIC_ATOM2, 0x4457, DC_TRANSPORT_SERIAL, NULL},
	{"Sherwood", "Wisdom 3",            DC_FAMILY_OCEANIC_ATOM2, 0x4458, DC_TRANSPORT_SERIAL, NULL},
	{"Aeris",    "A300",                DC_FAMILY_OCEANIC_ATOM2, 0x445A, DC_TRANSPORT_SERIAL, NULL},
	{"Hollis",   "TX1",                 DC_FAMILY_OCEANIC_ATOM2, 0x4542, DC_TRANSPORT_SERIAL, NULL},
	{"Beuchat",  "Mundial 2",           DC_FAMILY_OCEANIC_ATOM2, 0x4543, DC_TRANSPORT_SERIAL, NULL},
	{"Sherwood", "Amphos",              DC_FAMILY_OCEANIC_ATOM2, 0x4545, DC_TRANSPORT_SERIAL, NULL},
	{"Sherwood", "Amphos Air",          DC_FAMILY_OCEANIC_ATOM2, 0x4546, DC_TRANSPORT_SERIAL, NULL},
	{"Oceanic",  "Pro Plus 3",          DC_FAMILY_OCEANIC_ATOM2, 0x4548, DC_TRANSPORT_SERIAL, NULL},
	{"Aeris",    "F11",                 DC_FAMILY_OCEANIC_ATOM2, 0x4549, DC_TRANSPORT_SERIAL, NULL},
	{"Oceanic",  "OCi",                 DC_FAMILY_OCEANIC_ATOM2, 0x454B, DC_TRANSPORT_SERIAL, NULL},
	{"Aeris",    "A300CS",              DC_FAMILY_OCEANIC_ATOM2, 0x454C, DC_TRANSPORT_SERIAL, NULL},
	{"Beuchat",  "Mundial 3",           DC_FAMILY_OCEANIC_ATOM2, 0x4550, DC_TRANSPORT_SERIAL, NULL},
	{"Oceanic",  "Pro Plus X",          DC_FAMILY_OCEANIC_ATOM2, 0x4552, DC_TRANSPORT_SERIAL | DC_TRANSPORT_BLE, NULL},
	{"Oceanic",  "F10",                 DC_FAMILY_OCEANIC_ATOM2, 0x4553, DC_TRANSPORT_SERIAL, NULL},
	{"Oceanic",  "F11",                 DC_FAMILY_OCEANIC_ATOM2, 0x4554, DC_TRANSPORT_SERIAL, NULL},
	{"Subgear",  "XP-Air",              DC_FAMILY_OCEANIC_ATOM2, 0x4555, DC_TRANSPORT_SERIAL, NULL},
	{"Sherwood", "Vision",              DC_FAMILY_OCEANIC_ATOM2, 0x4556, DC_TRANSPORT_SERIAL, NULL},
	{"Oceanic",  "VTX",                 DC_FAMILY_OCEANIC_ATOM2, 0x4557, DC_TRANSPORT_SERIAL, NULL},
	{"Aqualung", "i300",                DC_FAMILY_OCEANIC_ATOM2, 0x4559, DC_TRANSPORT_SERIAL, NULL},
	{"Aqualung", "i750TC",              DC_FAMILY_OCEANIC_ATOM2, 0x455A, DC_TRANSPORT_SERIAL | DC_TRANSPORT_BLUETOOTH, NULL},
	{"Aqualung", "i450T",               DC_FAMILY_OCEANIC_ATOM2, 0x4641, DC_TRANSPORT_SERIAL, NULL},
	{"Aqualung", "i550",                DC_FAMILY_OCEANIC_ATOM2, 0x4642, DC_TRANSPORT_SERIAL, NULL},
	{"Aqualung", "i200",                DC_FAMILY_OCEANIC_ATOM2, 0x4646, DC_TRANSPORT_SERIAL, NULL},
	{"Aqualung", "i300C",               DC_FAMILY_OCEANIC_ATOM2, 0x4648, DC_TRANSPORT_SERIAL | DC_TRANSPORT_BLE, NULL},
	{"Aqualung", "i100",                DC_FAMILY_OCEANIC_ATOM2, 0x464E, DC_TRANSPORT_SERIAL, NULL},
	{"Aqualung", "i770R",               DC_FAMILY_OCEANIC_ATOM2, 0x4651, DC_TRANSPORT_SERIAL | DC_TRANSPORT_BLE, NULL},
	/* Mares Nemo */
	{"Mares", "Nemo",         DC_FAMILY_MARES_NEMO, 0, DC_TRANSPORT_SERIAL, NULL},
	{"Mares", "Nemo Steel",   DC_FAMILY_MARES_NEMO, 0, DC_TRANSPORT_SERIAL, NULL},
	{"Mares", "Nemo Titanium",DC_FAMILY_MARES_NEMO, 0, DC_TRANSPORT_SERIAL, NULL},
	{"Mares", "Nemo Excel",   DC_FAMILY_MARES_NEMO, 17, DC_TRANSPORT_SERIAL, NULL},
	{"Mares", "Nemo Apneist", DC_FAMILY_MARES_NEMO, 18, DC_TRANSPORT_SERIAL, NULL},
	/* Mares Puck */
	{"Mares", "Puck",      DC_FAMILY_MARES_PUCK, 7, DC_TRANSPORT_SERIAL, NULL},
	{"Mares", "Puck Air",  DC_FAMILY_MARES_PUCK, 19, DC_TRANSPORT_SERIAL, NULL},
	{"Mares", "Nemo Air",  DC_FAMILY_MARES_PUCK, 4, DC_TRANSPORT_SERIAL, NULL},
	{"Mares", "Nemo Wide", DC_FAMILY_MARES_PUCK, 1, DC_TRANSPORT_SERIAL, NULL},
	/* Mares Darwin */
	{"Mares", "Darwin",     DC_FAMILY_MARES_DARWIN , 0, DC_TRANSPORT_SERIAL, NULL},
	{"Mares", "M1",         DC_FAMILY_MARES_DARWIN , 0, DC_TRANSPORT_SERIAL, NULL},
	{"Mares", "M2",         DC_FAMILY_MARES_DARWIN , 0, DC_TRANSPORT_SERIAL, NULL},
	{"Mares", "Darwin Air", DC_FAMILY_MARES_DARWIN , 1, DC_TRANSPORT_SERIAL, NULL},
	{"Mares", "Airlab",     DC_FAMILY_MARES_DARWIN , 1, DC_TRANSPORT_SERIAL, NULL},
	/* Mares Icon HD */
	{"Mares", "Matrix",            DC_FAMILY_MARES_ICONHD , 0x0F, DC_TRANSPORT_SERIAL, NULL},
<<<<<<< HEAD
	{"Mares", "Smart",             DC_FAMILY_MARES_ICONHD , 0x000010, DC_TRANSPORT_SERIAL | DC_TRANSPORT_BLE, NULL},
	{"Mares", "Smart Apnea",       DC_FAMILY_MARES_ICONHD , 0x010010, DC_TRANSPORT_SERIAL, NULL},
	{"Mares", "Icon HD",           DC_FAMILY_MARES_ICONHD , 0x14, DC_TRANSPORT_SERIAL, NULL},
	{"Mares", "Icon HD Net Ready", DC_FAMILY_MARES_ICONHD , 0x15, DC_TRANSPORT_SERIAL, NULL},
	{"Mares", "Puck Pro",          DC_FAMILY_MARES_ICONHD , 0x18, DC_TRANSPORT_SERIAL | DC_TRANSPORT_BLE, NULL},
	{"Mares", "Nemo Wide 2",       DC_FAMILY_MARES_ICONHD , 0x19, DC_TRANSPORT_SERIAL, NULL},
	{"Mares", "Puck 2",            DC_FAMILY_MARES_ICONHD , 0x1F, DC_TRANSPORT_SERIAL, NULL},
	{"Mares", "Quad Air",          DC_FAMILY_MARES_ICONHD , 0x23, DC_TRANSPORT_SERIAL | DC_TRANSPORT_BLE, NULL},
	{"Mares", "Smart Air",         DC_FAMILY_MARES_ICONHD , 0x24, DC_TRANSPORT_SERIAL | DC_TRANSPORT_BLE, NULL},
	{"Mares", "Quad",              DC_FAMILY_MARES_ICONHD , 0x29, DC_TRANSPORT_SERIAL | DC_TRANSPORT_BLE, NULL},
=======
	{"Mares", "Smart",             DC_FAMILY_MARES_ICONHD , 0x000010, DC_TRANSPORT_SERIAL | DC_TRANSPORT_BLE, dc_filter_mares},
	{"Mares", "Smart Apnea",       DC_FAMILY_MARES_ICONHD , 0x010010, DC_TRANSPORT_SERIAL | DC_TRANSPORT_BLE, dc_filter_mares},
	{"Mares", "Icon HD",           DC_FAMILY_MARES_ICONHD , 0x14, DC_TRANSPORT_SERIAL, NULL},
	{"Mares", "Icon HD Net Ready", DC_FAMILY_MARES_ICONHD , 0x15, DC_TRANSPORT_SERIAL, NULL},
	{"Mares", "Puck Pro",          DC_FAMILY_MARES_ICONHD , 0x18, DC_TRANSPORT_SERIAL | DC_TRANSPORT_BLE, dc_filter_mares},
	{"Mares", "Nemo Wide 2",       DC_FAMILY_MARES_ICONHD , 0x19, DC_TRANSPORT_SERIAL, NULL},
	{"Mares", "Puck 2",            DC_FAMILY_MARES_ICONHD , 0x1F, DC_TRANSPORT_SERIAL, NULL},
	{"Mares", "Quad Air",          DC_FAMILY_MARES_ICONHD , 0x23, DC_TRANSPORT_SERIAL | DC_TRANSPORT_BLE, dc_filter_mares},
	{"Mares", "Smart Air",         DC_FAMILY_MARES_ICONHD , 0x24, DC_TRANSPORT_SERIAL | DC_TRANSPORT_BLE, dc_filter_mares},
	{"Mares", "Quad",              DC_FAMILY_MARES_ICONHD , 0x29, DC_TRANSPORT_SERIAL | DC_TRANSPORT_BLE, dc_filter_mares},
>>>>>>> 019a98f8
	/* Heinrichs Weikamp */
	{"Heinrichs Weikamp", "OSTC",     DC_FAMILY_HW_OSTC, 0, DC_TRANSPORT_SERIAL, NULL},
	{"Heinrichs Weikamp", "OSTC Mk2", DC_FAMILY_HW_OSTC, 1, DC_TRANSPORT_SERIAL, NULL},
	{"Heinrichs Weikamp", "OSTC 2N",  DC_FAMILY_HW_OSTC, 2, DC_TRANSPORT_SERIAL, NULL},
	{"Heinrichs Weikamp", "OSTC 2C",  DC_FAMILY_HW_OSTC, 3, DC_TRANSPORT_SERIAL, NULL},
	{"Heinrichs Weikamp", "Frog",     DC_FAMILY_HW_FROG, 0, DC_TRANSPORT_SERIAL | DC_TRANSPORT_BLUETOOTH, dc_filter_hw},
	{"Heinrichs Weikamp", "OSTC 2",     DC_FAMILY_HW_OSTC3, 0x11, DC_TRANSPORT_SERIAL | DC_TRANSPORT_BLUETOOTH | DC_TRANSPORT_BLE, dc_filter_hw},
	{"Heinrichs Weikamp", "OSTC 2",     DC_FAMILY_HW_OSTC3, 0x13, DC_TRANSPORT_SERIAL | DC_TRANSPORT_BLUETOOTH | DC_TRANSPORT_BLE, dc_filter_hw},
	{"Heinrichs Weikamp", "OSTC 2",     DC_FAMILY_HW_OSTC3, 0x1B, DC_TRANSPORT_SERIAL | DC_TRANSPORT_BLUETOOTH | DC_TRANSPORT_BLE, dc_filter_hw},
	{"Heinrichs Weikamp", "OSTC 3",     DC_FAMILY_HW_OSTC3, 0x0A, DC_TRANSPORT_SERIAL, NULL},
	{"Heinrichs Weikamp", "OSTC Plus",  DC_FAMILY_HW_OSTC3, 0x13, DC_TRANSPORT_SERIAL | DC_TRANSPORT_BLUETOOTH | DC_TRANSPORT_BLE, dc_filter_hw},
	{"Heinrichs Weikamp", "OSTC Plus",  DC_FAMILY_HW_OSTC3, 0x1A, DC_TRANSPORT_SERIAL | DC_TRANSPORT_BLUETOOTH | DC_TRANSPORT_BLE, dc_filter_hw},
	{"Heinrichs Weikamp", "OSTC 4",     DC_FAMILY_HW_OSTC3, 0x3B, DC_TRANSPORT_SERIAL | DC_TRANSPORT_BLUETOOTH | DC_TRANSPORT_BLE, dc_filter_hw},
	{"Heinrichs Weikamp", "OSTC cR",    DC_FAMILY_HW_OSTC3, 0x05, DC_TRANSPORT_SERIAL, NULL},
	{"Heinrichs Weikamp", "OSTC cR",    DC_FAMILY_HW_OSTC3, 0x07, DC_TRANSPORT_SERIAL, NULL},
	{"Heinrichs Weikamp", "OSTC Sport", DC_FAMILY_HW_OSTC3, 0x12, DC_TRANSPORT_SERIAL | DC_TRANSPORT_BLUETOOTH | DC_TRANSPORT_BLE, dc_filter_hw},
	{"Heinrichs Weikamp", "OSTC Sport", DC_FAMILY_HW_OSTC3, 0x13, DC_TRANSPORT_SERIAL | DC_TRANSPORT_BLUETOOTH | DC_TRANSPORT_BLE, dc_filter_hw},
	{"Heinrichs Weikamp", "OSTC 2 TR",  DC_FAMILY_HW_OSTC3, 0x33, DC_TRANSPORT_SERIAL | DC_TRANSPORT_BLUETOOTH | DC_TRANSPORT_BLE, dc_filter_hw},
	/* Cressi Edy */
	{"Tusa",   "IQ-700", DC_FAMILY_CRESSI_EDY, 0x05, DC_TRANSPORT_SERIAL, NULL},
	{"Cressi", "Edy",    DC_FAMILY_CRESSI_EDY, 0x08, DC_TRANSPORT_SERIAL, NULL},
	/* Cressi Leonardo */
	{"Cressi", "Leonardo", DC_FAMILY_CRESSI_LEONARDO, 1, DC_TRANSPORT_SERIAL, NULL},
	{"Cressi", "Giotto",   DC_FAMILY_CRESSI_LEONARDO, 4, DC_TRANSPORT_SERIAL, NULL},
	{"Cressi", "Newton",   DC_FAMILY_CRESSI_LEONARDO, 5, DC_TRANSPORT_SERIAL, NULL},
	{"Cressi", "Drake",    DC_FAMILY_CRESSI_LEONARDO, 6, DC_TRANSPORT_SERIAL, NULL},
	/* Cressi Goa */
	{"Cressi", "Cartesio", DC_FAMILY_CRESSI_GOA, 1, DC_TRANSPORT_SERIAL, NULL},
	{"Cressi", "Goa",      DC_FAMILY_CRESSI_GOA, 2, DC_TRANSPORT_SERIAL, NULL},
	/* Zeagle N2iTiON3 */
	{"Zeagle",    "N2iTiON3",   DC_FAMILY_ZEAGLE_N2ITION3, 0, DC_TRANSPORT_SERIAL, NULL},
	{"Apeks",     "Quantum X",  DC_FAMILY_ZEAGLE_N2ITION3, 0, DC_TRANSPORT_SERIAL, NULL},
	{"Dive Rite", "NiTek Trio", DC_FAMILY_ZEAGLE_N2ITION3, 0, DC_TRANSPORT_SERIAL, NULL},
	{"Scubapro",  "XTender 5",  DC_FAMILY_ZEAGLE_N2ITION3, 0, DC_TRANSPORT_SERIAL, NULL},
	/* Atomic Aquatics Cobalt */
	{"Atomic Aquatics", "Cobalt", DC_FAMILY_ATOMICS_COBALT, 0, DC_TRANSPORT_USB, NULL},
	{"Atomic Aquatics", "Cobalt 2", DC_FAMILY_ATOMICS_COBALT, 2, DC_TRANSPORT_USB, NULL},
	/* Shearwater Predator */
	{"Shearwater", "Predator", DC_FAMILY_SHEARWATER_PREDATOR, 2, DC_TRANSPORT_SERIAL | DC_TRANSPORT_BLUETOOTH, dc_filter_shearwater},
	/* Shearwater Petrel */
	{"Shearwater", "Petrel",    DC_FAMILY_SHEARWATER_PETREL, 3, DC_TRANSPORT_SERIAL | DC_TRANSPORT_BLUETOOTH, dc_filter_shearwater},
	{"Shearwater", "Petrel 2",  DC_FAMILY_SHEARWATER_PETREL, 3, DC_TRANSPORT_SERIAL | DC_TRANSPORT_BLUETOOTH | DC_TRANSPORT_BLE, dc_filter_shearwater},
	{"Shearwater", "Nerd",      DC_FAMILY_SHEARWATER_PETREL, 4, DC_TRANSPORT_SERIAL | DC_TRANSPORT_BLUETOOTH, dc_filter_shearwater},
	{"Shearwater", "Perdix",    DC_FAMILY_SHEARWATER_PETREL, 5, DC_TRANSPORT_SERIAL | DC_TRANSPORT_BLUETOOTH | DC_TRANSPORT_BLE, dc_filter_shearwater},
	{"Shearwater", "Perdix AI", DC_FAMILY_SHEARWATER_PETREL, 6, DC_TRANSPORT_BLE, dc_filter_shearwater},
	{"Shearwater", "Nerd 2",    DC_FAMILY_SHEARWATER_PETREL, 7, DC_TRANSPORT_BLE, dc_filter_shearwater},
	{"Shearwater", "Teric",     DC_FAMILY_SHEARWATER_PETREL, 8, DC_TRANSPORT_BLE, dc_filter_shearwater},
	/* Dive Rite NiTek Q */
	{"Dive Rite", "NiTek Q",   DC_FAMILY_DIVERITE_NITEKQ, 0, DC_TRANSPORT_SERIAL, NULL},
	/* Citizen Hyper Aqualand */
	{"Citizen", "Hyper Aqualand", DC_FAMILY_CITIZEN_AQUALAND, 0, DC_TRANSPORT_SERIAL, NULL},
	/* DiveSystem/Ratio iDive */
	{"DiveSystem", "Orca",          DC_FAMILY_DIVESYSTEM_IDIVE, 0x02, DC_TRANSPORT_SERIAL, NULL},
	{"DiveSystem", "iDive Pro",     DC_FAMILY_DIVESYSTEM_IDIVE, 0x03, DC_TRANSPORT_SERIAL, NULL},
	{"DiveSystem", "iDive DAN",     DC_FAMILY_DIVESYSTEM_IDIVE, 0x04, DC_TRANSPORT_SERIAL, NULL},
	{"DiveSystem", "iDive Tech",    DC_FAMILY_DIVESYSTEM_IDIVE, 0x05, DC_TRANSPORT_SERIAL, NULL},
	{"DiveSystem", "iDive Reb",     DC_FAMILY_DIVESYSTEM_IDIVE, 0x06, DC_TRANSPORT_SERIAL, NULL},
	{"DiveSystem", "iDive Stealth", DC_FAMILY_DIVESYSTEM_IDIVE, 0x07, DC_TRANSPORT_SERIAL, NULL},
	{"DiveSystem", "iDive Free",    DC_FAMILY_DIVESYSTEM_IDIVE, 0x08, DC_TRANSPORT_SERIAL, NULL},
	{"DiveSystem", "iDive Easy",    DC_FAMILY_DIVESYSTEM_IDIVE, 0x09, DC_TRANSPORT_SERIAL, NULL},
	{"DiveSystem", "iDive X3M",     DC_FAMILY_DIVESYSTEM_IDIVE, 0x0A, DC_TRANSPORT_SERIAL, NULL},
	{"DiveSystem", "iDive Deep",    DC_FAMILY_DIVESYSTEM_IDIVE, 0x0B, DC_TRANSPORT_SERIAL, NULL},
	{"Ratio",      "iX3M Pro ",     DC_FAMILY_DIVESYSTEM_IDIVE, 0x21, DC_TRANSPORT_SERIAL, NULL},
	{"Ratio",      "iX3M Easy",     DC_FAMILY_DIVESYSTEM_IDIVE, 0x22, DC_TRANSPORT_SERIAL, NULL},
	{"Ratio",      "iX3M Deep",     DC_FAMILY_DIVESYSTEM_IDIVE, 0x23, DC_TRANSPORT_SERIAL, NULL},
	{"Ratio",      "iX3M Tech+",    DC_FAMILY_DIVESYSTEM_IDIVE, 0x24, DC_TRANSPORT_SERIAL, NULL},
	{"Ratio",      "iX3M Reb",      DC_FAMILY_DIVESYSTEM_IDIVE, 0x25, DC_TRANSPORT_SERIAL, NULL},
	{"Ratio",      "iX3M Fancy",    DC_FAMILY_DIVESYSTEM_IDIVE, 0x26, DC_TRANSPORT_SERIAL, NULL},
	{"Ratio",      "iX3M Pro Fancy",DC_FAMILY_DIVESYSTEM_IDIVE, 0x31, DC_TRANSPORT_SERIAL, NULL},
	{"Ratio",      "iX3M Pro Easy", DC_FAMILY_DIVESYSTEM_IDIVE, 0x32, DC_TRANSPORT_SERIAL, NULL},
	{"Ratio",      "iX3M Pro Pro",  DC_FAMILY_DIVESYSTEM_IDIVE, 0x33, DC_TRANSPORT_SERIAL, NULL},
	{"Ratio",      "iX3M Pro Deep", DC_FAMILY_DIVESYSTEM_IDIVE, 0x34, DC_TRANSPORT_SERIAL, NULL},
	{"Ratio",      "iX3M Pro Tech+",DC_FAMILY_DIVESYSTEM_IDIVE, 0x35, DC_TRANSPORT_SERIAL, NULL},
	{"Ratio",      "iX3M Pro Reb",  DC_FAMILY_DIVESYSTEM_IDIVE, 0x36, DC_TRANSPORT_SERIAL, NULL},
	{"Ratio",      "iDive Free",    DC_FAMILY_DIVESYSTEM_IDIVE, 0x40, DC_TRANSPORT_SERIAL, NULL},
	{"Ratio",      "iDive Fancy",   DC_FAMILY_DIVESYSTEM_IDIVE, 0x41, DC_TRANSPORT_SERIAL, NULL},
	{"Ratio",      "iDive Easy",    DC_FAMILY_DIVESYSTEM_IDIVE, 0x42, DC_TRANSPORT_SERIAL, NULL},
	{"Ratio",      "iDive Pro",     DC_FAMILY_DIVESYSTEM_IDIVE, 0x43, DC_TRANSPORT_SERIAL, NULL},
	{"Ratio",      "iDive Deep",    DC_FAMILY_DIVESYSTEM_IDIVE, 0x44, DC_TRANSPORT_SERIAL, NULL},
	{"Ratio",      "iDive Tech+",   DC_FAMILY_DIVESYSTEM_IDIVE, 0x45, DC_TRANSPORT_SERIAL, NULL},
	{"Ratio",      "iDive Reb",     DC_FAMILY_DIVESYSTEM_IDIVE, 0x46, DC_TRANSPORT_SERIAL, NULL},
	{"Ratio",      "iDive Color Free", DC_FAMILY_DIVESYSTEM_IDIVE, 0x50, DC_TRANSPORT_SERIAL, NULL},
	{"Ratio",      "iDive Color Fancy",DC_FAMILY_DIVESYSTEM_IDIVE, 0x51, DC_TRANSPORT_SERIAL, NULL},
	{"Ratio",      "iDive Color Easy", DC_FAMILY_DIVESYSTEM_IDIVE, 0x52, DC_TRANSPORT_SERIAL, NULL},
	{"Ratio",      "iDive Color Pro",  DC_FAMILY_DIVESYSTEM_IDIVE, 0x53, DC_TRANSPORT_SERIAL, NULL},
	{"Ratio",      "iDive Color Deep", DC_FAMILY_DIVESYSTEM_IDIVE, 0x54, DC_TRANSPORT_SERIAL, NULL},
	{"Ratio",      "iDive Color Tech+",DC_FAMILY_DIVESYSTEM_IDIVE, 0x55, DC_TRANSPORT_SERIAL, NULL},
	{"Ratio",      "iDive Color Reb",  DC_FAMILY_DIVESYSTEM_IDIVE, 0x56, DC_TRANSPORT_SERIAL, NULL},
	{"Seac",       "Jack",          DC_FAMILY_DIVESYSTEM_IDIVE, 0x1000, DC_TRANSPORT_SERIAL, NULL},
	{"Seac",       "Guru",          DC_FAMILY_DIVESYSTEM_IDIVE, 0x1002, DC_TRANSPORT_SERIAL, NULL},
	/* Cochran Commander */
	{"Cochran", "Commander TM", DC_FAMILY_COCHRAN_COMMANDER, 0, DC_TRANSPORT_SERIAL, NULL},
	{"Cochran", "Commander I",  DC_FAMILY_COCHRAN_COMMANDER, 1, DC_TRANSPORT_SERIAL, NULL},
	{"Cochran", "Commander II", DC_FAMILY_COCHRAN_COMMANDER, 2, DC_TRANSPORT_SERIAL, NULL},
	{"Cochran", "EMC-14",       DC_FAMILY_COCHRAN_COMMANDER, 3, DC_TRANSPORT_SERIAL, NULL},
	{"Cochran", "EMC-16",       DC_FAMILY_COCHRAN_COMMANDER, 4, DC_TRANSPORT_SERIAL, NULL},
	{"Cochran", "EMC-20H",      DC_FAMILY_COCHRAN_COMMANDER, 5, DC_TRANSPORT_SERIAL, NULL},
	/* Tecdiving DiveComputer.eu */
	{"Tecdiving", "DiveComputer.eu", DC_FAMILY_TECDIVING_DIVECOMPUTEREU, 0, DC_TRANSPORT_SERIAL | DC_TRANSPORT_BLUETOOTH, dc_filter_tecdiving},
	/* Garmin */
	{"Garmin", "Descent Mk1", DC_FAMILY_GARMIN, 2859, DC_TRANSPORT_USBSTORAGE, dc_filter_garmin},
};

static int
dc_filter_internal_name (const char *name, const char *values[], size_t count)
{
	if (name == NULL)
		return 0;

	for (size_t i = 0; i < count; ++i) {
		if (strcasecmp (name, values[i]) == 0) {
			return 1;
		}
	}

	return 0;
}

static int
dc_filter_internal_usb (const dc_usb_desc_t *desc, const dc_usb_desc_t values[], size_t count)
{
	if (desc == NULL)
		return 0;

	for (size_t i = 0; i < count; ++i) {
		if (desc->vid == values[i].vid &&
			desc->pid == values[i].pid) {
			return 1;
		}
	}

	return 0;
}

static int
dc_filter_internal_rfcomm (const char *name)
{
	static const char *prefixes[] = {
#if defined (__linux__)
		"/dev/rfcomm",
#endif
		NULL
	};

	if (name == NULL)
		return 0;

	for (size_t i = 0; prefixes[i] != NULL; ++i) {
		if (strncmp (name, prefixes[i], strlen (prefixes[i])) == 0)
			return 1;
	}

	return prefixes[0] == NULL;
}

static int dc_filter_uwatec (dc_transport_t transport, const void *userdata)
{
	static const char *irda[] = {
		"Aladin Smart Com",
		"Aladin Smart Pro",
		"Aladin Smart Tec",
		"Aladin Smart Z",
		"Uwatec Aladin",
		"UWATEC Galileo",
		"UWATEC Galileo Sol",
	};
	static const dc_usb_desc_t usbhid[] = {
		{0x2e6c, 0x3201}, // G2
		{0x2e6c, 0x3211}, // G2 Console
		{0xc251, 0x2006}, // Aladin Square
	};
	static const char *bluetooth[] = {
		"G2",
		"Aladin",
	};

	if (transport == DC_TRANSPORT_IRDA) {
		return dc_filter_internal_name ((const char *) userdata, irda, C_ARRAY_SIZE(irda));
	} else if (transport == DC_TRANSPORT_USBHID) {
		return dc_filter_internal_usb ((const dc_usb_desc_t *) userdata, usbhid, C_ARRAY_SIZE(usbhid));
	} else if (transport == DC_TRANSPORT_BLE) {
		return dc_filter_internal_name ((const char *) userdata, bluetooth, C_ARRAY_SIZE(bluetooth));
	}

	return 1;
}

static int dc_filter_suunto (dc_transport_t transport, const void *userdata)
{
	static const dc_usb_desc_t usbhid[] = {
		{0x1493, 0x0030}, // Eon Steel
		{0x1493, 0x0033}, // Eon Core
	};
	static const char *bluetooth[] = {
		"EON Steel",
		"EON Core",
	};

	if (transport == DC_TRANSPORT_USBHID) {
		return dc_filter_internal_usb ((const dc_usb_desc_t *) userdata, usbhid, C_ARRAY_SIZE(usbhid));
	} else if (transport == DC_TRANSPORT_BLE) {
		return dc_filter_internal_name ((const char *) userdata, bluetooth, C_ARRAY_SIZE(bluetooth));
	}

	return 1;
}

static int dc_filter_hw (dc_transport_t transport, const void *userdata)
{
	if (transport == DC_TRANSPORT_BLUETOOTH || transport == DC_TRANSPORT_BLE) {
		return strncasecmp ((const char *) userdata, "OSTC", 4) == 0 ||
			strncasecmp ((const char *) userdata, "FROG", 4) == 0;
	} else if (transport == DC_TRANSPORT_SERIAL) {
		return dc_filter_internal_rfcomm ((const char *) userdata);
	}

	return 1;
}

static int dc_filter_shearwater (dc_transport_t transport, const void *userdata)
{
	static const char *bluetooth[] = {
		"Predator",
		"Petrel",
		"Nerd",
		"Perdix",
		"Teric",
	};

	if (transport == DC_TRANSPORT_BLUETOOTH || transport == DC_TRANSPORT_BLE) {
		return dc_filter_internal_name ((const char *) userdata, bluetooth, C_ARRAY_SIZE(bluetooth));
	} else if (transport == DC_TRANSPORT_SERIAL) {
		return dc_filter_internal_rfcomm ((const char *) userdata);
	}

	return 1;
}

static int dc_filter_tecdiving (dc_transport_t transport, const void *userdata)
{
	static const char *bluetooth[] = {
		"DiveComputer",
	};

	if (transport == DC_TRANSPORT_BLUETOOTH) {
		return dc_filter_internal_name ((const char *) userdata, bluetooth, C_ARRAY_SIZE(bluetooth));
	} else if (transport == DC_TRANSPORT_SERIAL) {
		return dc_filter_internal_rfcomm ((const char *) userdata);
	}

	return 1;
}

<<<<<<< HEAD
static int dc_filter_garmin (dc_transport_t transport, const void *userdata)
{
	static const dc_usb_desc_t usbhid[] = {
		{0x091e, 0x2b2b}, // Garmin Descent Mk1
	};

	if (transport == DC_TRANSPORT_USBSTORAGE) {
		return dc_filter_internal_usb ((const dc_usb_desc_t *) userdata, usbhid, C_ARRAY_SIZE(usbhid));
=======
static int dc_filter_mares (dc_transport_t transport, const void *userdata)
{
	static const char *bluetooth[] = {
		"Mares bluelink pro",
	};

	if (transport == DC_TRANSPORT_BLE) {
		return dc_filter_internal_name ((const char *) userdata, bluetooth, C_ARRAY_SIZE(bluetooth));
>>>>>>> 019a98f8
	}

	return 1;
}

dc_status_t
dc_descriptor_iterator (dc_iterator_t **out)
{
	dc_descriptor_iterator_t *iterator = NULL;

	if (out == NULL)
		return DC_STATUS_INVALIDARGS;

	iterator = (dc_descriptor_iterator_t *) dc_iterator_allocate (NULL, &dc_descriptor_iterator_vtable);
	if (iterator == NULL)
		return DC_STATUS_NOMEMORY;

	iterator->current = 0;

	*out = (dc_iterator_t *) iterator;

	return DC_STATUS_SUCCESS;
}

static dc_status_t
dc_descriptor_iterator_next (dc_iterator_t *abstract, void *out)
{
	dc_descriptor_iterator_t *iterator = (dc_descriptor_iterator_t *) abstract;
	dc_descriptor_t **item = (dc_descriptor_t **) out;

	if (iterator->current >= C_ARRAY_SIZE (g_descriptors))
		return DC_STATUS_DONE;

	/*
	 * The explicit cast from a const to a non-const pointer is safe here. The
	 * public interface doesn't support write access, and therefore descriptor
	 * objects are always read-only. However, the cast allows to return a direct
	 * reference to the entries in the table, avoiding the overhead of
	 * allocating (and freeing) memory for a deep copy.
	 */
	*item = (dc_descriptor_t *) &g_descriptors[iterator->current++];

	return DC_STATUS_SUCCESS;
}

void
dc_descriptor_free (dc_descriptor_t *descriptor)
{
	return;
}

const char *
dc_descriptor_get_vendor (dc_descriptor_t *descriptor)
{
	if (descriptor == NULL)
		return NULL;

	return descriptor->vendor;
}

const char *
dc_descriptor_get_product (dc_descriptor_t *descriptor)
{
	if (descriptor == NULL)
		return NULL;

	return descriptor->product;
}

dc_family_t
dc_descriptor_get_type (dc_descriptor_t *descriptor)
{
	if (descriptor == NULL)
		return DC_FAMILY_NULL;

	return descriptor->type;
}

unsigned int
dc_descriptor_get_model (dc_descriptor_t *descriptor)
{
	if (descriptor == NULL)
		return 0;

	return descriptor->model;
}

unsigned int
dc_descriptor_get_transports (dc_descriptor_t *descriptor)
{
	if (descriptor == NULL)
		return DC_TRANSPORT_NONE;

	return descriptor->transports;
}

dc_filter_t
dc_descriptor_get_filter (dc_descriptor_t *descriptor)
{
	if (descriptor == NULL)
		return NULL;

	return descriptor->filter;
}<|MERGE_RESOLUTION|>--- conflicted
+++ resolved
@@ -34,11 +34,8 @@
 static int dc_filter_shearwater (dc_transport_t transport, const void *userdata);
 static int dc_filter_hw (dc_transport_t transport, const void *userdata);
 static int dc_filter_tecdiving (dc_transport_t transport, const void *userdata);
-<<<<<<< HEAD
 static int dc_filter_garmin (dc_transport_t transport, const void *userdata);
-=======
 static int dc_filter_mares (dc_transport_t transport, const void *userdata);
->>>>>>> 019a98f8
 
 static dc_status_t dc_descriptor_iterator_next (dc_iterator_t *iterator, void *item);
 
@@ -246,18 +243,6 @@
 	{"Mares", "Airlab",     DC_FAMILY_MARES_DARWIN , 1, DC_TRANSPORT_SERIAL, NULL},
 	/* Mares Icon HD */
 	{"Mares", "Matrix",            DC_FAMILY_MARES_ICONHD , 0x0F, DC_TRANSPORT_SERIAL, NULL},
-<<<<<<< HEAD
-	{"Mares", "Smart",             DC_FAMILY_MARES_ICONHD , 0x000010, DC_TRANSPORT_SERIAL | DC_TRANSPORT_BLE, NULL},
-	{"Mares", "Smart Apnea",       DC_FAMILY_MARES_ICONHD , 0x010010, DC_TRANSPORT_SERIAL, NULL},
-	{"Mares", "Icon HD",           DC_FAMILY_MARES_ICONHD , 0x14, DC_TRANSPORT_SERIAL, NULL},
-	{"Mares", "Icon HD Net Ready", DC_FAMILY_MARES_ICONHD , 0x15, DC_TRANSPORT_SERIAL, NULL},
-	{"Mares", "Puck Pro",          DC_FAMILY_MARES_ICONHD , 0x18, DC_TRANSPORT_SERIAL | DC_TRANSPORT_BLE, NULL},
-	{"Mares", "Nemo Wide 2",       DC_FAMILY_MARES_ICONHD , 0x19, DC_TRANSPORT_SERIAL, NULL},
-	{"Mares", "Puck 2",            DC_FAMILY_MARES_ICONHD , 0x1F, DC_TRANSPORT_SERIAL, NULL},
-	{"Mares", "Quad Air",          DC_FAMILY_MARES_ICONHD , 0x23, DC_TRANSPORT_SERIAL | DC_TRANSPORT_BLE, NULL},
-	{"Mares", "Smart Air",         DC_FAMILY_MARES_ICONHD , 0x24, DC_TRANSPORT_SERIAL | DC_TRANSPORT_BLE, NULL},
-	{"Mares", "Quad",              DC_FAMILY_MARES_ICONHD , 0x29, DC_TRANSPORT_SERIAL | DC_TRANSPORT_BLE, NULL},
-=======
 	{"Mares", "Smart",             DC_FAMILY_MARES_ICONHD , 0x000010, DC_TRANSPORT_SERIAL | DC_TRANSPORT_BLE, dc_filter_mares},
 	{"Mares", "Smart Apnea",       DC_FAMILY_MARES_ICONHD , 0x010010, DC_TRANSPORT_SERIAL | DC_TRANSPORT_BLE, dc_filter_mares},
 	{"Mares", "Icon HD",           DC_FAMILY_MARES_ICONHD , 0x14, DC_TRANSPORT_SERIAL, NULL},
@@ -268,7 +253,6 @@
 	{"Mares", "Quad Air",          DC_FAMILY_MARES_ICONHD , 0x23, DC_TRANSPORT_SERIAL | DC_TRANSPORT_BLE, dc_filter_mares},
 	{"Mares", "Smart Air",         DC_FAMILY_MARES_ICONHD , 0x24, DC_TRANSPORT_SERIAL | DC_TRANSPORT_BLE, dc_filter_mares},
 	{"Mares", "Quad",              DC_FAMILY_MARES_ICONHD , 0x29, DC_TRANSPORT_SERIAL | DC_TRANSPORT_BLE, dc_filter_mares},
->>>>>>> 019a98f8
 	/* Heinrichs Weikamp */
 	{"Heinrichs Weikamp", "OSTC",     DC_FAMILY_HW_OSTC, 0, DC_TRANSPORT_SERIAL, NULL},
 	{"Heinrichs Weikamp", "OSTC Mk2", DC_FAMILY_HW_OSTC, 1, DC_TRANSPORT_SERIAL, NULL},
@@ -522,7 +506,6 @@
 	return 1;
 }
 
-<<<<<<< HEAD
 static int dc_filter_garmin (dc_transport_t transport, const void *userdata)
 {
 	static const dc_usb_desc_t usbhid[] = {
@@ -531,7 +514,11 @@
 
 	if (transport == DC_TRANSPORT_USBSTORAGE) {
 		return dc_filter_internal_usb ((const dc_usb_desc_t *) userdata, usbhid, C_ARRAY_SIZE(usbhid));
-=======
+	}
+
+	return 1;
+}
+
 static int dc_filter_mares (dc_transport_t transport, const void *userdata)
 {
 	static const char *bluetooth[] = {
@@ -540,7 +527,6 @@
 
 	if (transport == DC_TRANSPORT_BLE) {
 		return dc_filter_internal_name ((const char *) userdata, bluetooth, C_ARRAY_SIZE(bluetooth));
->>>>>>> 019a98f8
 	}
 
 	return 1;
