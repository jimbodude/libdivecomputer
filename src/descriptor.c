/*
 * libdivecomputer
 *
 * Copyright (C) 2012 Jef Driesen
 *
 * This library is free software; you can redistribute it and/or
 * modify it under the terms of the GNU Lesser General Public
 * License as published by the Free Software Foundation; either
 * version 2.1 of the License, or (at your option) any later version.
 *
 * This library is distributed in the hope that it will be useful,
 * but WITHOUT ANY WARRANTY; without even the implied warranty of
 * MERCHANTABILITY or FITNESS FOR A PARTICULAR PURPOSE.  See the GNU
 * Lesser General Public License for more details.
 *
 * You should have received a copy of the GNU Lesser General Public
 * License along with this library; if not, write to the Free Software
 * Foundation, Inc., 51 Franklin Street, Fifth Floor, Boston,
 * MA 02110-1301 USA
 */

#include <stddef.h>
#include <stdlib.h>
#include <string.h>

#include "descriptor-private.h"
#include "iterator-private.h"
#include "platform.h"

#define C_ARRAY_SIZE(array) (sizeof (array) / sizeof *(array))

static int dc_filter_uwatec (dc_transport_t transport, const void *userdata);
static int dc_filter_suunto (dc_transport_t transport, const void *userdata);
static int dc_filter_shearwater (dc_transport_t transport, const void *userdata);
static int dc_filter_hw (dc_transport_t transport, const void *userdata);
static int dc_filter_tecdiving (dc_transport_t transport, const void *userdata);
static int dc_filter_garmin (dc_transport_t transport, const void *userdata);
static int dc_filter_mares (dc_transport_t transport, const void *userdata);

static dc_status_t dc_descriptor_iterator_next (dc_iterator_t *iterator, void *item);

struct dc_descriptor_t {
	const char *vendor;
	const char *product;
	dc_family_t type;
	unsigned int model;
	unsigned int transports;
	dc_filter_t filter;
};

typedef struct dc_descriptor_iterator_t {
	dc_iterator_t base;
	size_t current;
} dc_descriptor_iterator_t;

static const dc_iterator_vtable_t dc_descriptor_iterator_vtable = {
	sizeof(dc_descriptor_iterator_t),
	dc_descriptor_iterator_next,
	NULL,
};

/*
 * The model numbers in the table are the actual model numbers reported by the
 * device. For devices where there is no model number available (or known), an
 * artifical number (starting at zero) is assigned.  If the model number isn't
 * actually used to identify individual models, identical values are assigned.
 */

static const dc_descriptor_t g_descriptors[] = {
	/* Suunto Solution */
	{"Suunto", "Solution", DC_FAMILY_SUUNTO_SOLUTION, 0, DC_TRANSPORT_SERIAL, NULL},
	/* Suunto Eon */
	{"Suunto", "Eon",             DC_FAMILY_SUUNTO_EON, 0, DC_TRANSPORT_SERIAL, NULL},
	{"Suunto", "Solution Alpha",  DC_FAMILY_SUUNTO_EON, 0, DC_TRANSPORT_SERIAL, NULL},
	{"Suunto", "Solution Nitrox", DC_FAMILY_SUUNTO_EON, 0, DC_TRANSPORT_SERIAL, NULL},
	/* Suunto Vyper */
	{"Suunto", "Spyder",   DC_FAMILY_SUUNTO_VYPER, 0x01, DC_TRANSPORT_SERIAL, NULL},
	{"Suunto", "Stinger",  DC_FAMILY_SUUNTO_VYPER, 0x03, DC_TRANSPORT_SERIAL, NULL},
	{"Suunto", "Mosquito", DC_FAMILY_SUUNTO_VYPER, 0x04, DC_TRANSPORT_SERIAL, NULL},
	{"Suunto", "D3",       DC_FAMILY_SUUNTO_VYPER, 0x05, DC_TRANSPORT_SERIAL, NULL},
	{"Suunto", "Vyper",    DC_FAMILY_SUUNTO_VYPER, 0x0A, DC_TRANSPORT_SERIAL, NULL},
	{"Suunto", "Vytec",    DC_FAMILY_SUUNTO_VYPER, 0X0B, DC_TRANSPORT_SERIAL, NULL},
	{"Suunto", "Cobra",    DC_FAMILY_SUUNTO_VYPER, 0X0C, DC_TRANSPORT_SERIAL, NULL},
	{"Suunto", "Gekko",    DC_FAMILY_SUUNTO_VYPER, 0X0D, DC_TRANSPORT_SERIAL, NULL},
	{"Suunto", "Zoop",     DC_FAMILY_SUUNTO_VYPER, 0x16, DC_TRANSPORT_SERIAL, NULL},
	/* Suunto Vyper 2 */
	{"Suunto", "Vyper 2",   DC_FAMILY_SUUNTO_VYPER2, 0x10, DC_TRANSPORT_SERIAL, NULL},
	{"Suunto", "Cobra 2",   DC_FAMILY_SUUNTO_VYPER2, 0x11, DC_TRANSPORT_SERIAL, NULL},
	{"Suunto", "Vyper Air", DC_FAMILY_SUUNTO_VYPER2, 0x13, DC_TRANSPORT_SERIAL, NULL},
	{"Suunto", "Cobra 3",   DC_FAMILY_SUUNTO_VYPER2, 0x14, DC_TRANSPORT_SERIAL, NULL},
	{"Suunto", "HelO2",     DC_FAMILY_SUUNTO_VYPER2, 0x15, DC_TRANSPORT_SERIAL, NULL},
	/* Suunto D9 */
	{"Suunto", "D9",         DC_FAMILY_SUUNTO_D9, 0x0E, DC_TRANSPORT_SERIAL, NULL},
	{"Suunto", "D6",         DC_FAMILY_SUUNTO_D9, 0x0F, DC_TRANSPORT_SERIAL, NULL},
	{"Suunto", "D4",         DC_FAMILY_SUUNTO_D9, 0x12, DC_TRANSPORT_SERIAL, NULL},
	{"Suunto", "D4i",        DC_FAMILY_SUUNTO_D9, 0x19, DC_TRANSPORT_SERIAL, NULL},
	{"Suunto", "D6i",        DC_FAMILY_SUUNTO_D9, 0x1A, DC_TRANSPORT_SERIAL, NULL},
	{"Suunto", "D9tx",       DC_FAMILY_SUUNTO_D9, 0x1B, DC_TRANSPORT_SERIAL, NULL},
	{"Suunto", "DX",         DC_FAMILY_SUUNTO_D9, 0x1C, DC_TRANSPORT_SERIAL, NULL},
	{"Suunto", "Vyper Novo", DC_FAMILY_SUUNTO_D9, 0x1D, DC_TRANSPORT_SERIAL, NULL},
	{"Suunto", "Zoop Novo",  DC_FAMILY_SUUNTO_D9, 0x1E, DC_TRANSPORT_SERIAL, NULL},
	{"Suunto", "D4f",        DC_FAMILY_SUUNTO_D9, 0x20, DC_TRANSPORT_SERIAL, NULL},
	/* Suunto EON Steel */
	{"Suunto", "EON Steel", DC_FAMILY_SUUNTO_EONSTEEL, 0, DC_TRANSPORT_USBHID | DC_TRANSPORT_BLE, dc_filter_suunto},
	{"Suunto", "EON Core",  DC_FAMILY_SUUNTO_EONSTEEL, 1, DC_TRANSPORT_USBHID | DC_TRANSPORT_BLE, dc_filter_suunto},
<<<<<<< HEAD
	{"Suunto", "D5",	DC_FAMILY_SUUNTO_EONSTEEL, 2, DC_TRANSPORT_USBHID | DC_TRANSPORT_BLE, dc_filter_suunto},
=======
	{"Suunto", "D5",        DC_FAMILY_SUUNTO_EONSTEEL, 2, DC_TRANSPORT_USBHID | DC_TRANSPORT_BLE, dc_filter_suunto},
>>>>>>> 0dc10062
	/* Uwatec Aladin */
	{"Uwatec", "Aladin Air Twin",     DC_FAMILY_UWATEC_ALADIN, 0x1C, DC_TRANSPORT_SERIAL, NULL},
	{"Uwatec", "Aladin Sport Plus",   DC_FAMILY_UWATEC_ALADIN, 0x3E, DC_TRANSPORT_SERIAL, NULL},
	{"Uwatec", "Aladin Pro",          DC_FAMILY_UWATEC_ALADIN, 0x3F, DC_TRANSPORT_SERIAL, NULL},
	{"Uwatec", "Aladin Air Z",        DC_FAMILY_UWATEC_ALADIN, 0x44, DC_TRANSPORT_SERIAL, NULL},
	{"Uwatec", "Aladin Air Z O2",     DC_FAMILY_UWATEC_ALADIN, 0xA4, DC_TRANSPORT_SERIAL, NULL},
	{"Uwatec", "Aladin Air Z Nitrox", DC_FAMILY_UWATEC_ALADIN, 0xF4, DC_TRANSPORT_SERIAL, NULL},
	{"Uwatec", "Aladin Pro Ultra",    DC_FAMILY_UWATEC_ALADIN, 0xFF, DC_TRANSPORT_SERIAL, NULL},
	/* Uwatec Memomouse */
	{"Uwatec", "Memomouse", DC_FAMILY_UWATEC_MEMOMOUSE, 0, DC_TRANSPORT_SERIAL, NULL},
	/* Uwatec Smart */
	{"Uwatec",   "Smart Pro",           DC_FAMILY_UWATEC_SMART, 0x10, DC_TRANSPORT_IRDA, dc_filter_uwatec},
	{"Uwatec",   "Galileo Sol",         DC_FAMILY_UWATEC_SMART, 0x11, DC_TRANSPORT_IRDA, dc_filter_uwatec},
	{"Uwatec",   "Galileo Luna",        DC_FAMILY_UWATEC_SMART, 0x11, DC_TRANSPORT_IRDA, dc_filter_uwatec},
	{"Uwatec",   "Galileo Terra",       DC_FAMILY_UWATEC_SMART, 0x11, DC_TRANSPORT_IRDA, dc_filter_uwatec},
	{"Uwatec",   "Aladin Tec",          DC_FAMILY_UWATEC_SMART, 0x12, DC_TRANSPORT_IRDA, dc_filter_uwatec},
	{"Uwatec",   "Aladin Prime",        DC_FAMILY_UWATEC_SMART, 0x12, DC_TRANSPORT_IRDA, dc_filter_uwatec},
	{"Uwatec",   "Aladin Tec 2G",       DC_FAMILY_UWATEC_SMART, 0x13, DC_TRANSPORT_IRDA, dc_filter_uwatec},
	{"Uwatec",   "Aladin 2G",           DC_FAMILY_UWATEC_SMART, 0x13, DC_TRANSPORT_IRDA, dc_filter_uwatec},
	{"Subgear",  "XP-10",               DC_FAMILY_UWATEC_SMART, 0x13, DC_TRANSPORT_IRDA, dc_filter_uwatec},
	{"Uwatec",   "Smart Com",           DC_FAMILY_UWATEC_SMART, 0x14, DC_TRANSPORT_IRDA, dc_filter_uwatec},
	{"Uwatec",   "Aladin 2G",           DC_FAMILY_UWATEC_SMART, 0x15, DC_TRANSPORT_IRDA, dc_filter_uwatec},
	{"Uwatec",   "Aladin Tec 3G",       DC_FAMILY_UWATEC_SMART, 0x15, DC_TRANSPORT_IRDA, dc_filter_uwatec},
	{"Uwatec",   "Aladin Sport",        DC_FAMILY_UWATEC_SMART, 0x15, DC_TRANSPORT_IRDA, dc_filter_uwatec},
	{"Subgear",  "XP-3G",               DC_FAMILY_UWATEC_SMART, 0x15, DC_TRANSPORT_IRDA, dc_filter_uwatec},
	{"Scubapro", "Aladin Sport Matrix", DC_FAMILY_UWATEC_SMART, 0x17, DC_TRANSPORT_BLE, dc_filter_uwatec},
	{"Scubapro", "Aladin H Matrix",     DC_FAMILY_UWATEC_SMART, 0x17, DC_TRANSPORT_BLE, dc_filter_uwatec},
	{"Uwatec",   "Smart Tec",           DC_FAMILY_UWATEC_SMART, 0x18, DC_TRANSPORT_IRDA, dc_filter_uwatec},
	{"Uwatec",   "Galileo Trimix",      DC_FAMILY_UWATEC_SMART, 0x19, DC_TRANSPORT_IRDA, dc_filter_uwatec},
	{"Uwatec",   "Smart Z",             DC_FAMILY_UWATEC_SMART, 0x1C, DC_TRANSPORT_IRDA, dc_filter_uwatec},
	{"Subgear",  "XP Air",              DC_FAMILY_UWATEC_SMART, 0x1C, DC_TRANSPORT_IRDA, dc_filter_uwatec},
	{"Scubapro", "Meridian",            DC_FAMILY_UWATEC_SMART, 0x20, DC_TRANSPORT_SERIAL, NULL},
	{"Scubapro", "Mantis",              DC_FAMILY_UWATEC_SMART, 0x20, DC_TRANSPORT_SERIAL, NULL},
	{"Scubapro", "Aladin Square",       DC_FAMILY_UWATEC_SMART, 0x22, DC_TRANSPORT_USBHID, dc_filter_uwatec},
	{"Scubapro", "Chromis",             DC_FAMILY_UWATEC_SMART, 0x24, DC_TRANSPORT_SERIAL, NULL},
	{"Scubapro", "Mantis 2",            DC_FAMILY_UWATEC_SMART, 0x26, DC_TRANSPORT_SERIAL, NULL},
	{"Scubapro", "G2",                  DC_FAMILY_UWATEC_SMART, 0x32, DC_TRANSPORT_USBHID | DC_TRANSPORT_BLE, dc_filter_uwatec},
	{"Scubapro", "G2 Console",          DC_FAMILY_UWATEC_SMART, 0x32, DC_TRANSPORT_USBHID | DC_TRANSPORT_BLE, dc_filter_uwatec},
	{"Scubapro", "G2 HUD",              DC_FAMILY_UWATEC_SMART, 0x42, DC_TRANSPORT_USBHID | DC_TRANSPORT_BLE, dc_filter_uwatec},
	/* Reefnet */
	{"Reefnet", "Sensus",       DC_FAMILY_REEFNET_SENSUS, 1, DC_TRANSPORT_SERIAL, NULL},
	{"Reefnet", "Sensus Pro",   DC_FAMILY_REEFNET_SENSUSPRO, 2, DC_TRANSPORT_SERIAL, NULL},
	{"Reefnet", "Sensus Ultra", DC_FAMILY_REEFNET_SENSUSULTRA, 3, DC_TRANSPORT_SERIAL, NULL},
	/* Oceanic VT Pro */
	{"Aeris",    "500 AI",     DC_FAMILY_OCEANIC_VTPRO, 0x4151, DC_TRANSPORT_SERIAL, NULL},
	{"Oceanic",  "Versa Pro",  DC_FAMILY_OCEANIC_VTPRO, 0x4155, DC_TRANSPORT_SERIAL, NULL},
	{"Aeris",    "Atmos 2",    DC_FAMILY_OCEANIC_VTPRO, 0x4158, DC_TRANSPORT_SERIAL, NULL},
	{"Oceanic",  "Pro Plus 2", DC_FAMILY_OCEANIC_VTPRO, 0x4159, DC_TRANSPORT_SERIAL, NULL},
	{"Aeris",    "Atmos AI",   DC_FAMILY_OCEANIC_VTPRO, 0x4244, DC_TRANSPORT_SERIAL, NULL},
	{"Oceanic",  "VT Pro",     DC_FAMILY_OCEANIC_VTPRO, 0x4245, DC_TRANSPORT_SERIAL, NULL},
	{"Sherwood", "Wisdom",     DC_FAMILY_OCEANIC_VTPRO, 0x4246, DC_TRANSPORT_SERIAL, NULL},
	{"Aeris",    "Elite",      DC_FAMILY_OCEANIC_VTPRO, 0x424F, DC_TRANSPORT_SERIAL, NULL},
	/* Oceanic Veo 250 */
	{"Genesis", "React Pro", DC_FAMILY_OCEANIC_VEO250, 0x4247, DC_TRANSPORT_SERIAL, NULL},
	{"Oceanic", "Veo 200",   DC_FAMILY_OCEANIC_VEO250, 0x424B, DC_TRANSPORT_SERIAL, NULL},
	{"Oceanic", "Veo 250",   DC_FAMILY_OCEANIC_VEO250, 0x424C, DC_TRANSPORT_SERIAL, NULL},
	{"Seemann", "XP5",       DC_FAMILY_OCEANIC_VEO250, 0x4251, DC_TRANSPORT_SERIAL, NULL},
	{"Oceanic", "Veo 180",   DC_FAMILY_OCEANIC_VEO250, 0x4252, DC_TRANSPORT_SERIAL, NULL},
	{"Aeris",   "XR-2",      DC_FAMILY_OCEANIC_VEO250, 0x4255, DC_TRANSPORT_SERIAL, NULL},
	{"Sherwood", "Insight",  DC_FAMILY_OCEANIC_VEO250, 0x425A, DC_TRANSPORT_SERIAL, NULL},
	{"Hollis",  "DG02",      DC_FAMILY_OCEANIC_VEO250, 0x4352, DC_TRANSPORT_SERIAL, NULL},
	/* Oceanic Atom 2.0 */
	{"Oceanic",  "Atom 1.0",            DC_FAMILY_OCEANIC_ATOM2, 0x4250, DC_TRANSPORT_SERIAL, NULL},
	{"Aeris",    "Epic",                DC_FAMILY_OCEANIC_ATOM2, 0x4257, DC_TRANSPORT_SERIAL, NULL},
	{"Oceanic",  "VT3",                 DC_FAMILY_OCEANIC_ATOM2, 0x4258, DC_TRANSPORT_SERIAL, NULL},
	{"Aeris",    "Elite T3",            DC_FAMILY_OCEANIC_ATOM2, 0x4259, DC_TRANSPORT_SERIAL, NULL},
	{"Oceanic",  "Atom 2.0",            DC_FAMILY_OCEANIC_ATOM2, 0x4342, DC_TRANSPORT_SERIAL, NULL},
	{"Oceanic",  "Geo",                 DC_FAMILY_OCEANIC_ATOM2, 0x4344, DC_TRANSPORT_SERIAL, NULL},
	{"Aeris",    "Manta",               DC_FAMILY_OCEANIC_ATOM2, 0x4345, DC_TRANSPORT_SERIAL, NULL},
	{"Aeris",    "XR-1 NX",             DC_FAMILY_OCEANIC_ATOM2, 0x4346, DC_TRANSPORT_SERIAL, NULL},
	{"Oceanic",  "Datamask",            DC_FAMILY_OCEANIC_ATOM2, 0x4347, DC_TRANSPORT_SERIAL, NULL},
	{"Aeris",    "Compumask",           DC_FAMILY_OCEANIC_ATOM2, 0x4348, DC_TRANSPORT_SERIAL, NULL},
	{"Aeris",    "F10",                 DC_FAMILY_OCEANIC_ATOM2, 0x434D, DC_TRANSPORT_SERIAL, NULL},
	{"Oceanic",  "OC1",                 DC_FAMILY_OCEANIC_ATOM2, 0x434E, DC_TRANSPORT_SERIAL, NULL},
	{"Sherwood", "Wisdom 2",            DC_FAMILY_OCEANIC_ATOM2, 0x4350, DC_TRANSPORT_SERIAL, NULL},
	{"Sherwood", "Insight 2",           DC_FAMILY_OCEANIC_ATOM2, 0x4353, DC_TRANSPORT_SERIAL, NULL},
	{"Genesis",  "React Pro White",     DC_FAMILY_OCEANIC_ATOM2, 0x4354, DC_TRANSPORT_SERIAL, NULL},
	{"Tusa",     "Element II (IQ-750)", DC_FAMILY_OCEANIC_ATOM2, 0x4357, DC_TRANSPORT_SERIAL, NULL},
	{"Oceanic",  "Veo 1.0",             DC_FAMILY_OCEANIC_ATOM2, 0x4358, DC_TRANSPORT_SERIAL, NULL},
	{"Oceanic",  "Veo 2.0",             DC_FAMILY_OCEANIC_ATOM2, 0x4359, DC_TRANSPORT_SERIAL, NULL},
	{"Oceanic",  "Veo 3.0",             DC_FAMILY_OCEANIC_ATOM2, 0x435A, DC_TRANSPORT_SERIAL, NULL},
	{"Tusa",     "Zen (IQ-900)",        DC_FAMILY_OCEANIC_ATOM2, 0x4441, DC_TRANSPORT_SERIAL, NULL},
	{"Tusa",     "Zen Air (IQ-950)",    DC_FAMILY_OCEANIC_ATOM2, 0x4442, DC_TRANSPORT_SERIAL, NULL},
	{"Aeris",    "Atmos AI 2",          DC_FAMILY_OCEANIC_ATOM2, 0x4443, DC_TRANSPORT_SERIAL, NULL},
	{"Oceanic",  "Pro Plus 2.1",        DC_FAMILY_OCEANIC_ATOM2, 0x4444, DC_TRANSPORT_SERIAL, NULL},
	{"Oceanic",  "Geo 2.0",             DC_FAMILY_OCEANIC_ATOM2, 0x4446, DC_TRANSPORT_SERIAL, NULL},
	{"Oceanic",  "VT4",                 DC_FAMILY_OCEANIC_ATOM2, 0x4447, DC_TRANSPORT_SERIAL, NULL},
	{"Oceanic",  "OC1",                 DC_FAMILY_OCEANIC_ATOM2, 0x4449, DC_TRANSPORT_SERIAL, NULL},
	{"Beuchat",  "Voyager 2G",          DC_FAMILY_OCEANIC_ATOM2, 0x444B, DC_TRANSPORT_SERIAL, NULL},
	{"Oceanic",  "Atom 3.0",            DC_FAMILY_OCEANIC_ATOM2, 0x444C, DC_TRANSPORT_SERIAL, NULL},
	{"Hollis",   "DG03",                DC_FAMILY_OCEANIC_ATOM2, 0x444D, DC_TRANSPORT_SERIAL, NULL},
	{"Oceanic",  "OCS",                 DC_FAMILY_OCEANIC_ATOM2, 0x4450, DC_TRANSPORT_SERIAL, NULL},
	{"Oceanic",  "OC1",                 DC_FAMILY_OCEANIC_ATOM2, 0x4451, DC_TRANSPORT_SERIAL, NULL},
	{"Oceanic",  "VT 4.1",              DC_FAMILY_OCEANIC_ATOM2, 0x4452, DC_TRANSPORT_SERIAL, NULL},
	{"Aeris",    "Epic",                DC_FAMILY_OCEANIC_ATOM2, 0x4453, DC_TRANSPORT_SERIAL, NULL},
	{"Aeris",    "Elite T3",            DC_FAMILY_OCEANIC_ATOM2, 0x4455, DC_TRANSPORT_SERIAL, NULL},
	{"Oceanic",  "Atom 3.1",            DC_FAMILY_OCEANIC_ATOM2, 0x4456, DC_TRANSPORT_SERIAL, NULL},
	{"Aeris",    "A300 AI",             DC_FAMILY_OCEANIC_ATOM2, 0x4457, DC_TRANSPORT_SERIAL, NULL},
	{"Sherwood", "Wisdom 3",            DC_FAMILY_OCEANIC_ATOM2, 0x4458, DC_TRANSPORT_SERIAL, NULL},
	{"Aeris",    "A300",                DC_FAMILY_OCEANIC_ATOM2, 0x445A, DC_TRANSPORT_SERIAL, NULL},
	{"Hollis",   "TX1",                 DC_FAMILY_OCEANIC_ATOM2, 0x4542, DC_TRANSPORT_SERIAL, NULL},
	{"Beuchat",  "Mundial 2",           DC_FAMILY_OCEANIC_ATOM2, 0x4543, DC_TRANSPORT_SERIAL, NULL},
	{"Sherwood", "Amphos",              DC_FAMILY_OCEANIC_ATOM2, 0x4545, DC_TRANSPORT_SERIAL, NULL},
	{"Sherwood", "Amphos Air",          DC_FAMILY_OCEANIC_ATOM2, 0x4546, DC_TRANSPORT_SERIAL, NULL},
	{"Oceanic",  "Pro Plus 3",          DC_FAMILY_OCEANIC_ATOM2, 0x4548, DC_TRANSPORT_SERIAL, NULL},
	{"Aeris",    "F11",                 DC_FAMILY_OCEANIC_ATOM2, 0x4549, DC_TRANSPORT_SERIAL, NULL},
	{"Oceanic",  "OCi",                 DC_FAMILY_OCEANIC_ATOM2, 0x454B, DC_TRANSPORT_SERIAL, NULL},
	{"Aeris",    "A300CS",              DC_FAMILY_OCEANIC_ATOM2, 0x454C, DC_TRANSPORT_SERIAL, NULL},
	{"Tusa",     "Talis",               DC_FAMILY_OCEANIC_ATOM2, 0x454E, DC_TRANSPORT_SERIAL, NULL},
	{"Beuchat",  "Mundial 3",           DC_FAMILY_OCEANIC_ATOM2, 0x4550, DC_TRANSPORT_SERIAL, NULL},
	{"Oceanic",  "Pro Plus X",          DC_FAMILY_OCEANIC_ATOM2, 0x4552, DC_TRANSPORT_SERIAL | DC_TRANSPORT_BLE, NULL},
	{"Oceanic",  "F10",                 DC_FAMILY_OCEANIC_ATOM2, 0x4553, DC_TRANSPORT_SERIAL, NULL},
	{"Oceanic",  "F11",                 DC_FAMILY_OCEANIC_ATOM2, 0x4554, DC_TRANSPORT_SERIAL, NULL},
	{"Subgear",  "XP-Air",              DC_FAMILY_OCEANIC_ATOM2, 0x4555, DC_TRANSPORT_SERIAL, NULL},
	{"Sherwood", "Vision",              DC_FAMILY_OCEANIC_ATOM2, 0x4556, DC_TRANSPORT_SERIAL, NULL},
	{"Oceanic",  "VTX",                 DC_FAMILY_OCEANIC_ATOM2, 0x4557, DC_TRANSPORT_SERIAL, NULL},
	{"Aqualung", "i300",                DC_FAMILY_OCEANIC_ATOM2, 0x4559, DC_TRANSPORT_SERIAL, NULL},
	{"Aqualung", "i750TC",              DC_FAMILY_OCEANIC_ATOM2, 0x455A, DC_TRANSPORT_SERIAL | DC_TRANSPORT_BLUETOOTH, NULL},
	{"Aqualung", "i450T",               DC_FAMILY_OCEANIC_ATOM2, 0x4641, DC_TRANSPORT_SERIAL, NULL},
	{"Aqualung", "i550",                DC_FAMILY_OCEANIC_ATOM2, 0x4642, DC_TRANSPORT_SERIAL, NULL},
	{"Aqualung", "i200",                DC_FAMILY_OCEANIC_ATOM2, 0x4646, DC_TRANSPORT_SERIAL, NULL},
	{"Aqualung", "i300C",               DC_FAMILY_OCEANIC_ATOM2, 0x4648, DC_TRANSPORT_SERIAL | DC_TRANSPORT_BLE, NULL},
	{"Aqualung", "i100",                DC_FAMILY_OCEANIC_ATOM2, 0x464E, DC_TRANSPORT_SERIAL, NULL},
	{"Aqualung", "i770R",               DC_FAMILY_OCEANIC_ATOM2, 0x4651, DC_TRANSPORT_SERIAL | DC_TRANSPORT_BLE, NULL},
	/* Mares Nemo */
	{"Mares", "Nemo",         DC_FAMILY_MARES_NEMO, 0, DC_TRANSPORT_SERIAL, NULL},
	{"Mares", "Nemo Steel",   DC_FAMILY_MARES_NEMO, 0, DC_TRANSPORT_SERIAL, NULL},
	{"Mares", "Nemo Titanium",DC_FAMILY_MARES_NEMO, 0, DC_TRANSPORT_SERIAL, NULL},
	{"Mares", "Nemo Excel",   DC_FAMILY_MARES_NEMO, 17, DC_TRANSPORT_SERIAL, NULL},
	{"Mares", "Nemo Apneist", DC_FAMILY_MARES_NEMO, 18, DC_TRANSPORT_SERIAL, NULL},
	/* Mares Puck */
	{"Mares", "Puck",      DC_FAMILY_MARES_PUCK, 7, DC_TRANSPORT_SERIAL, NULL},
	{"Mares", "Puck Air",  DC_FAMILY_MARES_PUCK, 19, DC_TRANSPORT_SERIAL, NULL},
	{"Mares", "Nemo Air",  DC_FAMILY_MARES_PUCK, 4, DC_TRANSPORT_SERIAL, NULL},
	{"Mares", "Nemo Wide", DC_FAMILY_MARES_PUCK, 1, DC_TRANSPORT_SERIAL, NULL},
	/* Mares Darwin */
	{"Mares", "Darwin",     DC_FAMILY_MARES_DARWIN , 0, DC_TRANSPORT_SERIAL, NULL},
	{"Mares", "M1",         DC_FAMILY_MARES_DARWIN , 0, DC_TRANSPORT_SERIAL, NULL},
	{"Mares", "M2",         DC_FAMILY_MARES_DARWIN , 0, DC_TRANSPORT_SERIAL, NULL},
	{"Mares", "Darwin Air", DC_FAMILY_MARES_DARWIN , 1, DC_TRANSPORT_SERIAL, NULL},
	{"Mares", "Airlab",     DC_FAMILY_MARES_DARWIN , 1, DC_TRANSPORT_SERIAL, NULL},
	/* Mares Icon HD */
	{"Mares", "Matrix",            DC_FAMILY_MARES_ICONHD , 0x0F, DC_TRANSPORT_SERIAL, NULL},
	{"Mares", "Smart",             DC_FAMILY_MARES_ICONHD , 0x000010, DC_TRANSPORT_SERIAL | DC_TRANSPORT_BLE, dc_filter_mares},
	{"Mares", "Smart Apnea",       DC_FAMILY_MARES_ICONHD , 0x010010, DC_TRANSPORT_SERIAL | DC_TRANSPORT_BLE, dc_filter_mares},
	{"Mares", "Icon HD",           DC_FAMILY_MARES_ICONHD , 0x14, DC_TRANSPORT_SERIAL, NULL},
	{"Mares", "Icon HD Net Ready", DC_FAMILY_MARES_ICONHD , 0x15, DC_TRANSPORT_SERIAL, NULL},
	{"Mares", "Puck Pro",          DC_FAMILY_MARES_ICONHD , 0x18, DC_TRANSPORT_SERIAL | DC_TRANSPORT_BLE, dc_filter_mares},
	{"Mares", "Nemo Wide 2",       DC_FAMILY_MARES_ICONHD , 0x19, DC_TRANSPORT_SERIAL, NULL},
	{"Mares", "Puck 2",            DC_FAMILY_MARES_ICONHD , 0x1F, DC_TRANSPORT_SERIAL, NULL},
	{"Mares", "Quad Air",          DC_FAMILY_MARES_ICONHD , 0x23, DC_TRANSPORT_SERIAL | DC_TRANSPORT_BLE, dc_filter_mares},
	{"Mares", "Smart Air",         DC_FAMILY_MARES_ICONHD , 0x24, DC_TRANSPORT_SERIAL | DC_TRANSPORT_BLE, dc_filter_mares},
	{"Mares", "Quad",              DC_FAMILY_MARES_ICONHD , 0x29, DC_TRANSPORT_SERIAL | DC_TRANSPORT_BLE, dc_filter_mares},
	/* Heinrichs Weikamp */
	{"Heinrichs Weikamp", "OSTC",     DC_FAMILY_HW_OSTC, 0, DC_TRANSPORT_SERIAL, NULL},
	{"Heinrichs Weikamp", "OSTC Mk2", DC_FAMILY_HW_OSTC, 1, DC_TRANSPORT_SERIAL, NULL},
	{"Heinrichs Weikamp", "OSTC 2N",  DC_FAMILY_HW_OSTC, 2, DC_TRANSPORT_SERIAL, NULL},
	{"Heinrichs Weikamp", "OSTC 2C",  DC_FAMILY_HW_OSTC, 3, DC_TRANSPORT_SERIAL, NULL},
	{"Heinrichs Weikamp", "Frog",     DC_FAMILY_HW_FROG, 0, DC_TRANSPORT_SERIAL | DC_TRANSPORT_BLUETOOTH, dc_filter_hw},
	{"Heinrichs Weikamp", "OSTC 2",     DC_FAMILY_HW_OSTC3, 0x11, DC_TRANSPORT_SERIAL | DC_TRANSPORT_BLUETOOTH | DC_TRANSPORT_BLE, dc_filter_hw},
	{"Heinrichs Weikamp", "OSTC 2",     DC_FAMILY_HW_OSTC3, 0x13, DC_TRANSPORT_SERIAL | DC_TRANSPORT_BLUETOOTH | DC_TRANSPORT_BLE, dc_filter_hw},
	{"Heinrichs Weikamp", "OSTC 2",     DC_FAMILY_HW_OSTC3, 0x1B, DC_TRANSPORT_SERIAL | DC_TRANSPORT_BLUETOOTH | DC_TRANSPORT_BLE, dc_filter_hw},
	{"Heinrichs Weikamp", "OSTC 3",     DC_FAMILY_HW_OSTC3, 0x0A, DC_TRANSPORT_SERIAL, NULL},
	{"Heinrichs Weikamp", "OSTC Plus",  DC_FAMILY_HW_OSTC3, 0x13, DC_TRANSPORT_SERIAL | DC_TRANSPORT_BLUETOOTH | DC_TRANSPORT_BLE, dc_filter_hw},
	{"Heinrichs Weikamp", "OSTC Plus",  DC_FAMILY_HW_OSTC3, 0x1A, DC_TRANSPORT_SERIAL | DC_TRANSPORT_BLUETOOTH | DC_TRANSPORT_BLE, dc_filter_hw},
	{"Heinrichs Weikamp", "OSTC 4",     DC_FAMILY_HW_OSTC3, 0x3B, DC_TRANSPORT_SERIAL | DC_TRANSPORT_BLUETOOTH | DC_TRANSPORT_BLE, dc_filter_hw},
	{"Heinrichs Weikamp", "OSTC cR",    DC_FAMILY_HW_OSTC3, 0x05, DC_TRANSPORT_SERIAL, NULL},
	{"Heinrichs Weikamp", "OSTC cR",    DC_FAMILY_HW_OSTC3, 0x07, DC_TRANSPORT_SERIAL, NULL},
	{"Heinrichs Weikamp", "OSTC Sport", DC_FAMILY_HW_OSTC3, 0x12, DC_TRANSPORT_SERIAL | DC_TRANSPORT_BLUETOOTH | DC_TRANSPORT_BLE, dc_filter_hw},
	{"Heinrichs Weikamp", "OSTC Sport", DC_FAMILY_HW_OSTC3, 0x13, DC_TRANSPORT_SERIAL | DC_TRANSPORT_BLUETOOTH | DC_TRANSPORT_BLE, dc_filter_hw},
	{"Heinrichs Weikamp", "OSTC 2 TR",  DC_FAMILY_HW_OSTC3, 0x33, DC_TRANSPORT_SERIAL | DC_TRANSPORT_BLUETOOTH | DC_TRANSPORT_BLE, dc_filter_hw},
	/* Cressi Edy */
	{"Tusa",   "IQ-700", DC_FAMILY_CRESSI_EDY, 0x05, DC_TRANSPORT_SERIAL, NULL},
	{"Cressi", "Edy",    DC_FAMILY_CRESSI_EDY, 0x08, DC_TRANSPORT_SERIAL, NULL},
	/* Cressi Leonardo */
	{"Cressi", "Leonardo", DC_FAMILY_CRESSI_LEONARDO, 1, DC_TRANSPORT_SERIAL, NULL},
	{"Cressi", "Giotto",   DC_FAMILY_CRESSI_LEONARDO, 4, DC_TRANSPORT_SERIAL, NULL},
	{"Cressi", "Newton",   DC_FAMILY_CRESSI_LEONARDO, 5, DC_TRANSPORT_SERIAL, NULL},
	{"Cressi", "Drake",    DC_FAMILY_CRESSI_LEONARDO, 6, DC_TRANSPORT_SERIAL, NULL},
	/* Cressi Goa */
	{"Cressi", "Cartesio", DC_FAMILY_CRESSI_GOA, 1, DC_TRANSPORT_SERIAL, NULL},
	{"Cressi", "Goa",      DC_FAMILY_CRESSI_GOA, 2, DC_TRANSPORT_SERIAL, NULL},
	/* Zeagle N2iTiON3 */
	{"Zeagle",    "N2iTiON3",   DC_FAMILY_ZEAGLE_N2ITION3, 0, DC_TRANSPORT_SERIAL, NULL},
	{"Apeks",     "Quantum X",  DC_FAMILY_ZEAGLE_N2ITION3, 0, DC_TRANSPORT_SERIAL, NULL},
	{"Dive Rite", "NiTek Trio", DC_FAMILY_ZEAGLE_N2ITION3, 0, DC_TRANSPORT_SERIAL, NULL},
	{"Scubapro",  "XTender 5",  DC_FAMILY_ZEAGLE_N2ITION3, 0, DC_TRANSPORT_SERIAL, NULL},
	/* Atomic Aquatics Cobalt */
	{"Atomic Aquatics", "Cobalt", DC_FAMILY_ATOMICS_COBALT, 0, DC_TRANSPORT_USB, NULL},
	{"Atomic Aquatics", "Cobalt 2", DC_FAMILY_ATOMICS_COBALT, 2, DC_TRANSPORT_USB, NULL},
	/* Shearwater Predator */
	{"Shearwater", "Predator", DC_FAMILY_SHEARWATER_PREDATOR, 2, DC_TRANSPORT_SERIAL | DC_TRANSPORT_BLUETOOTH, dc_filter_shearwater},
	/* Shearwater Petrel */
	{"Shearwater", "Petrel",    DC_FAMILY_SHEARWATER_PETREL, 3, DC_TRANSPORT_SERIAL | DC_TRANSPORT_BLUETOOTH, dc_filter_shearwater},
	{"Shearwater", "Petrel 2",  DC_FAMILY_SHEARWATER_PETREL, 3, DC_TRANSPORT_SERIAL | DC_TRANSPORT_BLUETOOTH | DC_TRANSPORT_BLE, dc_filter_shearwater},
	{"Shearwater", "Nerd",      DC_FAMILY_SHEARWATER_PETREL, 4, DC_TRANSPORT_SERIAL | DC_TRANSPORT_BLUETOOTH, dc_filter_shearwater},
	{"Shearwater", "Perdix",    DC_FAMILY_SHEARWATER_PETREL, 5, DC_TRANSPORT_SERIAL | DC_TRANSPORT_BLUETOOTH | DC_TRANSPORT_BLE, dc_filter_shearwater},
	{"Shearwater", "Perdix AI", DC_FAMILY_SHEARWATER_PETREL, 6, DC_TRANSPORT_BLE, dc_filter_shearwater},
	{"Shearwater", "Nerd 2",    DC_FAMILY_SHEARWATER_PETREL, 7, DC_TRANSPORT_BLE, dc_filter_shearwater},
	{"Shearwater", "Teric",     DC_FAMILY_SHEARWATER_PETREL, 8, DC_TRANSPORT_BLE, dc_filter_shearwater},
	/* Dive Rite NiTek Q */
	{"Dive Rite", "NiTek Q",   DC_FAMILY_DIVERITE_NITEKQ, 0, DC_TRANSPORT_SERIAL, NULL},
	/* Citizen Hyper Aqualand */
	{"Citizen", "Hyper Aqualand", DC_FAMILY_CITIZEN_AQUALAND, 0, DC_TRANSPORT_SERIAL, NULL},
	/* DiveSystem/Ratio iDive */
	{"DiveSystem", "Orca",          DC_FAMILY_DIVESYSTEM_IDIVE, 0x02, DC_TRANSPORT_SERIAL, NULL},
	{"DiveSystem", "iDive Pro",     DC_FAMILY_DIVESYSTEM_IDIVE, 0x03, DC_TRANSPORT_SERIAL, NULL},
	{"DiveSystem", "iDive DAN",     DC_FAMILY_DIVESYSTEM_IDIVE, 0x04, DC_TRANSPORT_SERIAL, NULL},
	{"DiveSystem", "iDive Tech",    DC_FAMILY_DIVESYSTEM_IDIVE, 0x05, DC_TRANSPORT_SERIAL, NULL},
	{"DiveSystem", "iDive Reb",     DC_FAMILY_DIVESYSTEM_IDIVE, 0x06, DC_TRANSPORT_SERIAL, NULL},
	{"DiveSystem", "iDive Stealth", DC_FAMILY_DIVESYSTEM_IDIVE, 0x07, DC_TRANSPORT_SERIAL, NULL},
	{"DiveSystem", "iDive Free",    DC_FAMILY_DIVESYSTEM_IDIVE, 0x08, DC_TRANSPORT_SERIAL, NULL},
	{"DiveSystem", "iDive Easy",    DC_FAMILY_DIVESYSTEM_IDIVE, 0x09, DC_TRANSPORT_SERIAL, NULL},
	{"DiveSystem", "iDive X3M",     DC_FAMILY_DIVESYSTEM_IDIVE, 0x0A, DC_TRANSPORT_SERIAL, NULL},
	{"DiveSystem", "iDive Deep",    DC_FAMILY_DIVESYSTEM_IDIVE, 0x0B, DC_TRANSPORT_SERIAL, NULL},
	{"Ratio",      "iX3M Pro ",     DC_FAMILY_DIVESYSTEM_IDIVE, 0x21, DC_TRANSPORT_SERIAL, NULL},
	{"Ratio",      "iX3M Easy",     DC_FAMILY_DIVESYSTEM_IDIVE, 0x22, DC_TRANSPORT_SERIAL, NULL},
	{"Ratio",      "iX3M Deep",     DC_FAMILY_DIVESYSTEM_IDIVE, 0x23, DC_TRANSPORT_SERIAL, NULL},
	{"Ratio",      "iX3M Tech+",    DC_FAMILY_DIVESYSTEM_IDIVE, 0x24, DC_TRANSPORT_SERIAL, NULL},
	{"Ratio",      "iX3M Reb",      DC_FAMILY_DIVESYSTEM_IDIVE, 0x25, DC_TRANSPORT_SERIAL, NULL},
	{"Ratio",      "iX3M Fancy",    DC_FAMILY_DIVESYSTEM_IDIVE, 0x26, DC_TRANSPORT_SERIAL, NULL},
	{"Ratio",      "iX3M Pro Fancy",DC_FAMILY_DIVESYSTEM_IDIVE, 0x31, DC_TRANSPORT_SERIAL, NULL},
	{"Ratio",      "iX3M Pro Easy", DC_FAMILY_DIVESYSTEM_IDIVE, 0x32, DC_TRANSPORT_SERIAL, NULL},
	{"Ratio",      "iX3M Pro Pro",  DC_FAMILY_DIVESYSTEM_IDIVE, 0x33, DC_TRANSPORT_SERIAL, NULL},
	{"Ratio",      "iX3M Pro Deep", DC_FAMILY_DIVESYSTEM_IDIVE, 0x34, DC_TRANSPORT_SERIAL, NULL},
	{"Ratio",      "iX3M Pro Tech+",DC_FAMILY_DIVESYSTEM_IDIVE, 0x35, DC_TRANSPORT_SERIAL, NULL},
	{"Ratio",      "iX3M Pro Reb",  DC_FAMILY_DIVESYSTEM_IDIVE, 0x36, DC_TRANSPORT_SERIAL, NULL},
	{"Ratio",      "iDive Free",    DC_FAMILY_DIVESYSTEM_IDIVE, 0x40, DC_TRANSPORT_SERIAL, NULL},
	{"Ratio",      "iDive Fancy",   DC_FAMILY_DIVESYSTEM_IDIVE, 0x41, DC_TRANSPORT_SERIAL, NULL},
	{"Ratio",      "iDive Easy",    DC_FAMILY_DIVESYSTEM_IDIVE, 0x42, DC_TRANSPORT_SERIAL, NULL},
	{"Ratio",      "iDive Pro",     DC_FAMILY_DIVESYSTEM_IDIVE, 0x43, DC_TRANSPORT_SERIAL, NULL},
	{"Ratio",      "iDive Deep",    DC_FAMILY_DIVESYSTEM_IDIVE, 0x44, DC_TRANSPORT_SERIAL, NULL},
	{"Ratio",      "iDive Tech+",   DC_FAMILY_DIVESYSTEM_IDIVE, 0x45, DC_TRANSPORT_SERIAL, NULL},
	{"Ratio",      "iDive Reb",     DC_FAMILY_DIVESYSTEM_IDIVE, 0x46, DC_TRANSPORT_SERIAL, NULL},
	{"Ratio",      "iDive Color Free", DC_FAMILY_DIVESYSTEM_IDIVE, 0x50, DC_TRANSPORT_SERIAL, NULL},
	{"Ratio",      "iDive Color Fancy",DC_FAMILY_DIVESYSTEM_IDIVE, 0x51, DC_TRANSPORT_SERIAL, NULL},
	{"Ratio",      "iDive Color Easy", DC_FAMILY_DIVESYSTEM_IDIVE, 0x52, DC_TRANSPORT_SERIAL, NULL},
	{"Ratio",      "iDive Color Pro",  DC_FAMILY_DIVESYSTEM_IDIVE, 0x53, DC_TRANSPORT_SERIAL, NULL},
	{"Ratio",      "iDive Color Deep", DC_FAMILY_DIVESYSTEM_IDIVE, 0x54, DC_TRANSPORT_SERIAL, NULL},
	{"Ratio",      "iDive Color Tech+",DC_FAMILY_DIVESYSTEM_IDIVE, 0x55, DC_TRANSPORT_SERIAL, NULL},
	{"Ratio",      "iDive Color Reb",  DC_FAMILY_DIVESYSTEM_IDIVE, 0x56, DC_TRANSPORT_SERIAL, NULL},
	{"Seac",       "Jack",          DC_FAMILY_DIVESYSTEM_IDIVE, 0x1000, DC_TRANSPORT_SERIAL, NULL},
	{"Seac",       "Guru",          DC_FAMILY_DIVESYSTEM_IDIVE, 0x1002, DC_TRANSPORT_SERIAL, NULL},
	/* Cochran Commander */
	{"Cochran", "Commander TM", DC_FAMILY_COCHRAN_COMMANDER, 0, DC_TRANSPORT_SERIAL, NULL},
	{"Cochran", "Commander I",  DC_FAMILY_COCHRAN_COMMANDER, 1, DC_TRANSPORT_SERIAL, NULL},
	{"Cochran", "Commander II", DC_FAMILY_COCHRAN_COMMANDER, 2, DC_TRANSPORT_SERIAL, NULL},
	{"Cochran", "EMC-14",       DC_FAMILY_COCHRAN_COMMANDER, 3, DC_TRANSPORT_SERIAL, NULL},
	{"Cochran", "EMC-16",       DC_FAMILY_COCHRAN_COMMANDER, 4, DC_TRANSPORT_SERIAL, NULL},
	{"Cochran", "EMC-20H",      DC_FAMILY_COCHRAN_COMMANDER, 5, DC_TRANSPORT_SERIAL, NULL},
	/* Tecdiving DiveComputer.eu */
	{"Tecdiving", "DiveComputer.eu", DC_FAMILY_TECDIVING_DIVECOMPUTEREU, 0, DC_TRANSPORT_SERIAL | DC_TRANSPORT_BLUETOOTH, dc_filter_tecdiving},
	/* Garmin */
	{"Garmin", "Descent Mk1", DC_FAMILY_GARMIN, 2859, DC_TRANSPORT_USBSTORAGE, dc_filter_garmin},
};

static int
dc_filter_internal_name (const char *name, const char *values[], size_t count)
{
	if (name == NULL)
		return 0;

	for (size_t i = 0; i < count; ++i) {
		if (strcasecmp (name, values[i]) == 0) {
			return 1;
		}
	}

	return 0;
}

static int
dc_filter_internal_usb (const dc_usb_desc_t *desc, const dc_usb_desc_t values[], size_t count)
{
	if (desc == NULL)
		return 0;

	for (size_t i = 0; i < count; ++i) {
		if (desc->vid == values[i].vid &&
			desc->pid == values[i].pid) {
			return 1;
		}
	}

	return 0;
}

static int
dc_filter_internal_rfcomm (const char *name)
{
	static const char *prefixes[] = {
#if defined (__linux__)
		"/dev/rfcomm",
#endif
		NULL
	};

	if (name == NULL)
		return 0;

	for (size_t i = 0; prefixes[i] != NULL; ++i) {
		if (strncmp (name, prefixes[i], strlen (prefixes[i])) == 0)
			return 1;
	}

	return prefixes[0] == NULL;
}

static int dc_filter_uwatec (dc_transport_t transport, const void *userdata)
{
	static const char *irda[] = {
		"Aladin Smart Com",
		"Aladin Smart Pro",
		"Aladin Smart Tec",
		"Aladin Smart Z",
		"Uwatec Aladin",
		"UWATEC Galileo",
		"UWATEC Galileo Sol",
	};
	static const dc_usb_desc_t usbhid[] = {
		{0x2e6c, 0x3201}, // G2
		{0x2e6c, 0x3211}, // G2 Console
		{0x2e6c, 0x4201}, // G2 HUD
		{0xc251, 0x2006}, // Aladin Square
	};
	static const char *bluetooth[] = {
		"G2",
		"Aladin",
		"HUD",
	};

	if (transport == DC_TRANSPORT_IRDA) {
		return dc_filter_internal_name ((const char *) userdata, irda, C_ARRAY_SIZE(irda));
	} else if (transport == DC_TRANSPORT_USBHID) {
		return dc_filter_internal_usb ((const dc_usb_desc_t *) userdata, usbhid, C_ARRAY_SIZE(usbhid));
	} else if (transport == DC_TRANSPORT_BLE) {
		return dc_filter_internal_name ((const char *) userdata, bluetooth, C_ARRAY_SIZE(bluetooth));
	}

	return 1;
}

static int dc_filter_suunto (dc_transport_t transport, const void *userdata)
{
	static const dc_usb_desc_t usbhid[] = {
		{0x1493, 0x0030}, // Eon Steel
		{0x1493, 0x0033}, // Eon Core
<<<<<<< HEAD
		{0x1493, 0x0035}, // Suunto D5
=======
		{0x1493, 0x0035}, // D5
>>>>>>> 0dc10062
	};
	static const char *bluetooth[] = {
		"EON Steel",
		"EON Core",
		"Suunto D5",
	};

	if (transport == DC_TRANSPORT_USBHID) {
		return dc_filter_internal_usb ((const dc_usb_desc_t *) userdata, usbhid, C_ARRAY_SIZE(usbhid));
	} else if (transport == DC_TRANSPORT_BLE) {
		// This won't work for the D5 - the serial number is in the name,
		// and that's not how dc_filter_internal_name() works
		return dc_filter_internal_name ((const char *) userdata, bluetooth, C_ARRAY_SIZE(bluetooth));
	}

	return 1;
}

static int dc_filter_hw (dc_transport_t transport, const void *userdata)
{
	if (transport == DC_TRANSPORT_BLUETOOTH || transport == DC_TRANSPORT_BLE) {
		return strncasecmp ((const char *) userdata, "OSTC", 4) == 0 ||
			strncasecmp ((const char *) userdata, "FROG", 4) == 0;
	} else if (transport == DC_TRANSPORT_SERIAL) {
		return dc_filter_internal_rfcomm ((const char *) userdata);
	}

	return 1;
}

static int dc_filter_shearwater (dc_transport_t transport, const void *userdata)
{
	static const char *bluetooth[] = {
		"Predator",
		"Petrel",
		"Nerd",
		"Perdix",
		"Teric",
	};

	if (transport == DC_TRANSPORT_BLUETOOTH || transport == DC_TRANSPORT_BLE) {
		return dc_filter_internal_name ((const char *) userdata, bluetooth, C_ARRAY_SIZE(bluetooth));
	} else if (transport == DC_TRANSPORT_SERIAL) {
		return dc_filter_internal_rfcomm ((const char *) userdata);
	}

	return 1;
}

static int dc_filter_tecdiving (dc_transport_t transport, const void *userdata)
{
	static const char *bluetooth[] = {
		"DiveComputer",
	};

	if (transport == DC_TRANSPORT_BLUETOOTH) {
		return dc_filter_internal_name ((const char *) userdata, bluetooth, C_ARRAY_SIZE(bluetooth));
	} else if (transport == DC_TRANSPORT_SERIAL) {
		return dc_filter_internal_rfcomm ((const char *) userdata);
	}

	return 1;
}

static int dc_filter_garmin (dc_transport_t transport, const void *userdata)
{
	static const dc_usb_desc_t usbhid[] = {
		{0x091e, 0x2b2b}, // Garmin Descent Mk1
	};

	if (transport == DC_TRANSPORT_USBSTORAGE) {
		return dc_filter_internal_usb ((const dc_usb_desc_t *) userdata, usbhid, C_ARRAY_SIZE(usbhid));
	}

	return 1;
}

static int dc_filter_mares (dc_transport_t transport, const void *userdata)
{
	static const char *bluetooth[] = {
		"Mares bluelink pro",
	};

	if (transport == DC_TRANSPORT_BLE) {
		return dc_filter_internal_name ((const char *) userdata, bluetooth, C_ARRAY_SIZE(bluetooth));
	}

	return 1;
}

dc_status_t
dc_descriptor_iterator (dc_iterator_t **out)
{
	dc_descriptor_iterator_t *iterator = NULL;

	if (out == NULL)
		return DC_STATUS_INVALIDARGS;

	iterator = (dc_descriptor_iterator_t *) dc_iterator_allocate (NULL, &dc_descriptor_iterator_vtable);
	if (iterator == NULL)
		return DC_STATUS_NOMEMORY;

	iterator->current = 0;

	*out = (dc_iterator_t *) iterator;

	return DC_STATUS_SUCCESS;
}

static dc_status_t
dc_descriptor_iterator_next (dc_iterator_t *abstract, void *out)
{
	dc_descriptor_iterator_t *iterator = (dc_descriptor_iterator_t *) abstract;
	dc_descriptor_t **item = (dc_descriptor_t **) out;

	if (iterator->current >= C_ARRAY_SIZE (g_descriptors))
		return DC_STATUS_DONE;

	/*
	 * The explicit cast from a const to a non-const pointer is safe here. The
	 * public interface doesn't support write access, and therefore descriptor
	 * objects are always read-only. However, the cast allows to return a direct
	 * reference to the entries in the table, avoiding the overhead of
	 * allocating (and freeing) memory for a deep copy.
	 */
	*item = (dc_descriptor_t *) &g_descriptors[iterator->current++];

	return DC_STATUS_SUCCESS;
}

void
dc_descriptor_free (dc_descriptor_t *descriptor)
{
	return;
}

const char *
dc_descriptor_get_vendor (dc_descriptor_t *descriptor)
{
	if (descriptor == NULL)
		return NULL;

	return descriptor->vendor;
}

const char *
dc_descriptor_get_product (dc_descriptor_t *descriptor)
{
	if (descriptor == NULL)
		return NULL;

	return descriptor->product;
}

dc_family_t
dc_descriptor_get_type (dc_descriptor_t *descriptor)
{
	if (descriptor == NULL)
		return DC_FAMILY_NULL;

	return descriptor->type;
}

unsigned int
dc_descriptor_get_model (dc_descriptor_t *descriptor)
{
	if (descriptor == NULL)
		return 0;

	return descriptor->model;
}

unsigned int
dc_descriptor_get_transports (dc_descriptor_t *descriptor)
{
	if (descriptor == NULL)
		return DC_TRANSPORT_NONE;

	return descriptor->transports;
}

dc_filter_t
dc_descriptor_get_filter (dc_descriptor_t *descriptor)
{
	if (descriptor == NULL)
		return NULL;

	return descriptor->filter;
}<|MERGE_RESOLUTION|>--- conflicted
+++ resolved
@@ -103,11 +103,7 @@
 	/* Suunto EON Steel */
 	{"Suunto", "EON Steel", DC_FAMILY_SUUNTO_EONSTEEL, 0, DC_TRANSPORT_USBHID | DC_TRANSPORT_BLE, dc_filter_suunto},
 	{"Suunto", "EON Core",  DC_FAMILY_SUUNTO_EONSTEEL, 1, DC_TRANSPORT_USBHID | DC_TRANSPORT_BLE, dc_filter_suunto},
-<<<<<<< HEAD
-	{"Suunto", "D5",	DC_FAMILY_SUUNTO_EONSTEEL, 2, DC_TRANSPORT_USBHID | DC_TRANSPORT_BLE, dc_filter_suunto},
-=======
 	{"Suunto", "D5",        DC_FAMILY_SUUNTO_EONSTEEL, 2, DC_TRANSPORT_USBHID | DC_TRANSPORT_BLE, dc_filter_suunto},
->>>>>>> 0dc10062
 	/* Uwatec Aladin */
 	{"Uwatec", "Aladin Air Twin",     DC_FAMILY_UWATEC_ALADIN, 0x1C, DC_TRANSPORT_SERIAL, NULL},
 	{"Uwatec", "Aladin Sport Plus",   DC_FAMILY_UWATEC_ALADIN, 0x3E, DC_TRANSPORT_SERIAL, NULL},
@@ -455,11 +451,7 @@
 	static const dc_usb_desc_t usbhid[] = {
 		{0x1493, 0x0030}, // Eon Steel
 		{0x1493, 0x0033}, // Eon Core
-<<<<<<< HEAD
-		{0x1493, 0x0035}, // Suunto D5
-=======
 		{0x1493, 0x0035}, // D5
->>>>>>> 0dc10062
 	};
 	static const char *bluetooth[] = {
 		"EON Steel",
